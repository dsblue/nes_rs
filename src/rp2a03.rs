/**
 *
 * NES CPU / APU Emulation Model
 *
 * This model attempts to provide a cycle accurate emulation of the 2A03 CPU
 * used in the NA NES.  The chip includes a 6502 CPU core, APU for sound
 * generation and some IO ports for controller interaction.
 *
 *
 * 6502 Instruction behavior:
 * http://obelisk.me.uk/6502/reference.html
 *
 * Cycle timing:
 * http://nesdev.com/6502_cpu.txt
 *
 * Used Opcode names from: http://www.oxyron.de/html/opcodes02.html
 */
use std::collections::VecDeque;
use std::string::String;

use crate::ppu::Event;
use crate::MemoryMap;

const N: u8 = 0b1000_0000; // Negitive
const V: u8 = 0b0100_0000; // Overflow
const B: u8 = 0b0001_0000; // Break instruction
const D: u8 = 0b0000_1000; // Decimal
const I: u8 = 0b0000_0100; // Interrupt Disable
const Z: u8 = 0b0000_0010; // Zero
const C: u8 = 0b0000_0001; // Carry

const IRQ_VECTOR: usize = 0xfffe;
const NMI_VECTOR: usize = 0xfffa;
const RESET_VECTOR: usize = 0xfffc;

// Usage: update_status!(reg_p, (reg == 0), Z);
macro_rules! update_status {
    ($p:expr, $is_set:expr, $flags:expr) => {
        if ($is_set) {
            $p |= ($flags);
        } else {
            $p &= !($flags);
        }
    };
}

// TODO: This can surely be simplified...
macro_rules! stat_v {
    ($p:expr, $reg1:expr, $reg2:expr, $result:expr) => {
        if ($reg1 & 0x80) == 0x80 && ($reg2 & 0x80) == 0x80 {
            if $result & 0x80 == 0 {
                $p |= V;
            } else {
                $p &= !V;
            }
        } else if ($reg1 & 0x80) == 0 && ($reg2 & 0x80) == 0 {
            if $result & 0x80 == 0x80 {
                $p |= V;
            } else {
                $p &= !V;
            }
        } else {
            $p &= !V;
        }
    };
}

macro_rules! stat_nz {
    ($p:expr, $reg:expr) => {
        if $reg == 0 {
            $p |= Z;
            $p &= !N;
        } else {
            $p &= !Z;
            if ($reg & 0x80) == 0x80 {
                $p |= N;
            } else {
                $p &= !N;
            }
        }
    };
}

macro_rules! read_u8 {
    ($mm:expr, $addr:expr) => {
        $mm.cpu_read_u8($addr, false)
    };
}

macro_rules! peek_u8 {
    ($mm:expr, $addr:expr) => {
        $mm.cpu_read_u8($addr, true)
    };
}

macro_rules! write_u8 {
    ($mm:expr, $addr:expr, $val:expr) => {
        $mm.cpu_write_u8($addr, $val)
    };
}

#[derive(Debug, Copy, Clone, Eq, PartialEq)]
enum AddressMode {
    Imp, // Implicit
    Acc, // Accumulator
    Imm, // Immediate
    Adr, // Absolute jump (JSR, JMP)
    Rel, // Relative
    Zp,  // Zero Page
    Zpx, // Zero Page, X indexed
    Zpy, // Zero Page, Y indexed
    Izx, // Indirect, X indexed (aka INX)
    Izy, // Indirect, Y indexed (aka INY)
    Abs, // Absolute
    Abx, // Absolute, X
    Aby, // Absolute, Y
    Ind, // Indirect    (JMP only)
    Err, // Error (Halts)
}

impl AddressMode {
    fn display(&self, o: (u8, u16, u16)) -> String {
        use AddressMode::*;

        match *self {
            Imp => format!(""),
            Acc => format!("A"),
            Imm => format!("#${:02x}", o.0),
            Adr => format!("${:04x}", o.1),
            Rel => format!("${:04x}", o.2),
            Zp => format!("${:02x}", o.0),
            Zpx => format!("${:02x},X", o.0),
            Zpy => format!("${:02x},Y", o.0),
            Abs => format!("${:04x}", o.1),
            Abx => format!("${:04x},X", o.1),
            Aby => format!("${:04x},Y", o.1),
            Ind => format!("(${:04x})", o.1),
            Izx => format!("(${:02x},X)", o.0),
            Izy => format!("(${:02x}),Y", o.0),
            Err => format!(""),
        }
    }

    fn size(&self) -> u8 {
        use AddressMode::*;

        match *self {
            Imp => 1,
            Acc => 1,
            Imm => 2,
            Adr => 3,
            Abs => 3,
            Ind => 3,
            Rel => 2,
            Abx => 3,
            Aby => 3,
            Zp => 2,
            Zpx => 2,
            Zpy => 2,
            Izx => 2,
            Izy => 2,
            Err => 1,
        }
    }
}

#[derive(Debug, Copy, Clone, Eq, PartialEq)]
enum Instruction {
    Adc(AddressMode),
    And(AddressMode),
    Asl(AddressMode),
    Bcc,
    Bcs,
    Beq,
    Bit(AddressMode),
    Bmi,
    Bne,
    Bpl,
    Brk,
    Bvc,
    Bvs,
    Clc,
    Cld,
    Cli,
    Clv,
    Cmp(AddressMode),
    Cpx(AddressMode),
    Cpy(AddressMode),
    Dec(AddressMode),
    Dex,
    Dey,
    Eor(AddressMode),
    Inc(AddressMode),
    Inx,
    Iny,
    Jmp(AddressMode),
    Jsr(AddressMode),
    Lda(AddressMode),
    Ldx(AddressMode),
    Ldy(AddressMode),
    Lsr(AddressMode),
    Nop(AddressMode),
    Ora(AddressMode),
    Pha,
    Php,
    Pla,
    Plp,
    Rol(AddressMode),
    Ror(AddressMode),
    Rti,
    Rts,
    Sbc(AddressMode),
    Sec,
    Sed,
    Sei,
    Sta(AddressMode),
    Stx(AddressMode),
    Sty(AddressMode),
    Tax,
    Tay,
    Tsx,
    Txa,
    Txs,
    Tya,

    // Invalid Opcodes
    Ahx(AddressMode), // Also known as SHA
    Alr,
    Anc,
    Arr,
    Axs,
    Dcp(AddressMode),
    Isb(AddressMode), // Also known as ISC
    Kil(AddressMode),
    Las,
    Lax(AddressMode),
    Rla(AddressMode),
    Rra(AddressMode),
    Sax(AddressMode),
    Shx(AddressMode),
    Shy(AddressMode),
    Slo(AddressMode),
    Sre(AddressMode),
    Tas,
    Xaa,

    // Interrupts (Not really instructions)
    Nmi,
    Irq,
}

impl Instruction {
<<<<<<< HEAD
    fn info(&self, o: (u8, u16, u16)) -> (&str, String, u8) {
        use AddressMode::*;
        use Instruction::*;

        match *self {
            Adc(m) => ("adc", m.display(o), m.size()),
            And(m) => ("and", m.display(o), m.size()),
            Asl(m) => ("asl", m.display(o), m.size()),
            Bcc => ("bcc", Rel.display(o), 2),
            Bcs => ("bcs", Rel.display(o), 2),
            Beq => ("beq", Rel.display(o), 2),
            Bit(m) => ("bit", m.display(o), m.size()),
            Bmi => ("bmi", Rel.display(o), 2),
            Bne => ("bne", Rel.display(o), 2),
            Bpl => ("bpl", Rel.display(o), 2),
            Brk => ("brk", "".to_string(), 1),
            Bvc => ("bvc", Rel.display(o), 2),
            Bvs => ("bvs", Rel.display(o), 2),
            Clc => ("clc", "".to_string(), 1),
            Cld => ("cld", "".to_string(), 1),
            Cli => ("cli", "".to_string(), 1),
            Clv => ("clv", "".to_string(), 1),
            Cmp(m) => ("cmp", m.display(o), m.size()),
            Cpx(m) => ("cpx", m.display(o), m.size()),
            Cpy(m) => ("cpy", m.display(o), m.size()),
            Dec(m) => ("dec", m.display(o), m.size()),
            Dex => ("dex", "".to_string(), 1),
            Dey => ("dey", "".to_string(), 1),
            Eor(m) => ("eor", m.display(o), m.size()),
            Inc(m) => ("inc", m.display(o), m.size()),
            Inx => ("inx", "".to_string(), 1),
            Iny => ("iny", "".to_string(), 1),
            Jmp(m) => ("jmp", m.display(o), m.size()),
            Jsr(m) => ("jsr", m.display(o), m.size()),
            Lda(m) => ("lda", m.display(o), m.size()),
            Ldx(m) => ("ldx", m.display(o), m.size()),
            Ldy(m) => ("ldy", m.display(o), m.size()),
            Lsr(m) => ("lsr", m.display(o), m.size()),
            Nop(m) => ("nop", m.display(o), m.size()),
            Ora(m) => ("ora", m.display(o), m.size()),
            Pha => ("pha", "".to_string(), 1),
            Php => ("php", "".to_string(), 1),
            Pla => ("pla", "".to_string(), 1),
            Plp => ("plp", "".to_string(), 1),
            Rol(m) => ("rol", m.display(o), m.size()),
            Ror(m) => ("ror", m.display(o), m.size()),
            Rti => ("rti", "".to_string(), 1),
            Rts => ("rts", "".to_string(), 1),
            Sbc(m) => ("sbc", m.display(o), m.size()),
            Sec => ("sec", "".to_string(), 1),
            Sed => ("sed", "".to_string(), 1),
            Sei => ("sei", "".to_string(), 1),
            Sta(m) => ("sta", m.display(o), m.size()),
            Stx(m) => ("stx", m.display(o), m.size()),
            Sty(m) => ("sty", m.display(o), m.size()),
            Tax => ("tax", "".to_string(), 1),
            Tay => ("tay", "".to_string(), 1),
            Tsx => ("tsx", "".to_string(), 1),
            Txa => ("txa", "".to_string(), 1),
            Txs => ("txs", "".to_string(), 1),
            Tya => ("tya", "".to_string(), 1),

            Ahx(m) => ("ahx", m.display(o), m.size()),
            Alr => ("alr", "".to_string(), 1),
            Anc => ("anc", "".to_string(), 1),
            Arr => ("arr", "".to_string(), 1),
            Axs => ("axs", "".to_string(), 1),
            Dcp(m) => ("*dcp", m.display(o), m.size()),
            Isb(m) => ("*isb", m.display(o), m.size()),
            Kil(m) => ("kil", m.display(o), m.size()),
            Las => ("las", "".to_string(), 1),
            Lax(m) => ("*lax", m.display(o), m.size()),
            Rla(m) => ("rla", m.display(o), m.size()),
            Rra(m) => ("rra", m.display(o), m.size()),
            Sax(m) => ("*sax", m.display(o), m.size()),
            Shx(m) => ("shx", m.display(o), m.size()),
            Shy(m) => ("shy", m.display(o), m.size()),
            Slo(m) => ("*slo", m.display(o), m.size()),
            Sre(m) => ("*sre", m.display(o), m.size()),
            Tas => ("tas", "".to_string(), 1),
            Xaa => ("xaa", "".to_string(), 1),

            Nmi => ("nmi", "".to_string(), 1),
            Irq => ("irq", "".to_string(), 1),
        }
    }
}

pub struct Cpu6502 {
    reg_a: u8,   // Accumulator
    reg_x: u8,   // Index X
    reg_y: u8,   // Index Y
    reg_pc: u16, // Program counter
    reg_s: u8,   // Stack pointer
    reg_p: u8,   // Status

    inst_count: u64,
    cycle_count: u64,

    inst: Instruction,

    nmi_pending: bool,
    irq_level: bool,

    addr: u16,
    addr_prev: u16,
    ptr: u8,
    value: u8,
    cycle: u8,

    trace_on: bool,
    prev_state: (u16, Instruction, u8, u8, u8, u8, u8),
    debugu8: u8,
    debugu16: u16,
}

impl Cpu6502 {
    pub fn new() -> Cpu6502 {
        Cpu6502 {
            reg_a: 0,
            reg_x: 0,
            reg_y: 0,
            reg_pc: 0,
            reg_p: 0,
            reg_s: 0,

            inst_count: 0,
            cycle_count: 0,

            inst: Instruction::Brk,

            nmi_pending: false,
            irq_level: true,

            addr: 0,
            addr_prev: 0,
            ptr: 0,
            value: 0,
            cycle: 1,

            trace_on: false,
            prev_state: (0, Instruction::Brk, 0, 0, 0, 0, 0),
            debugu8: 0,
            debugu16: 0,
        }
    }

    pub fn reset(&mut self, mm: &mut MemoryMap) {
        info!("Reset CPU");

        self.reg_p |= I;

        self.reg_s = self.reg_s.wrapping_sub(3);

        // Load the reset vector
        self.reg_pc =
            (peek_u8!(mm, RESET_VECTOR + 1) as u16) << 8 | peek_u8!(mm, RESET_VECTOR) as u16;
    }

    pub fn power_on_reset(&mut self, mm: &mut MemoryMap) {
        info!("Power Cycle CPU");

        self.reg_a = 0;
        self.reg_x = 0;
        self.reg_y = 0;
        self.reg_p = 0x34;

        // To match nestest, OK?
        self.reg_p = 0b0010_0100;

        self.reg_s = 0xfd;

        // Load the reset vector
        self.reg_pc =
            (peek_u8!(mm, RESET_VECTOR + 1) as u16) << 8 | peek_u8!(mm, RESET_VECTOR) as u16;
    }

    pub fn _irq(&mut self, level: bool) {
        self.irq_level = level;
    }

    pub fn nmi(&mut self) {
        self.nmi_pending = true;
    }

    pub fn tick(&mut self, mm: &mut MemoryMap, _e: &mut VecDeque<Event>) {
        use Instruction::*;

        match self.cycle {
            0 => {
                panic!("Cycle 0 is reserved");
            }
            1 => {
                if self.trace_on && self.inst_count != 0 {
                    let c = self.disassemble_nestest(mm);
                    println!("{:>8}:  {}", self.inst_count, c);
                }

                // Check for interrupts
                if self.nmi_pending {
                    info!("NMI");
                    self.nmi_pending = false;
                    self.inst = Instruction::Nmi;
                } else if !self.irq_level && (self.reg_p & I == 0) {
                    info!("IRQ");
                    self.inst = Instruction::Irq;
                } else {
                    // Fetch decode
                    let op = read_u8!(mm, self.reg_pc as usize);
                    self.inst = Cpu6502::decode_op(op);
                }

                self.prev_state = (
                    self.reg_pc,
                    self.inst,
                    self.reg_a,
                    self.reg_x,
                    self.reg_y,
                    self.reg_p,
                    self.reg_s,
                );
                self.reg_pc = self.reg_pc.wrapping_add(1);
                self.cycle += 1;
                self.inst_count += 1;
            }
            _ => match self.inst {
                Adc(m) => self.ex_adc(mm, m),
                And(m) => self.ex_and(mm, m),
                Asl(m) => self.ex_asl(mm, m),
                Bcc => self.ex_bcc(mm),
                Bcs => self.ex_bcs(mm),
                Beq => self.ex_beq(mm),
                Bit(m) => self.ex_bit(mm, m),
                Bmi => self.ex_bmi(mm),
                Bne => self.ex_bne(mm),
                Bpl => self.ex_bpl(mm),
                Brk => self.ex_brk(mm),
                Bvc => self.ex_bvc(mm),
                Bvs => self.ex_bvs(mm),
                Clc => self.ex_clc(),
                Cld => self.ex_cld(),
                Cli => self.ex_cli(),
                Clv => self.ex_clv(),
                Cmp(m) => self.ex_cmp(mm, m),
                Cpx(m) => self.ex_cpx(mm, m),
                Cpy(m) => self.ex_cpy(mm, m),
                Dec(m) => self.ex_dec(mm, m),
                Dex => self.ex_dex(),
                Dey => self.ex_dey(),
                Eor(m) => self.ex_eor(mm, m),
                Inc(m) => self.ex_inc(mm, m),
                Inx => self.ex_inx(),
                Iny => self.ex_iny(),
                Jmp(m) => self.ex_jmp(mm, m),
                Jsr(_) => self.ex_jsr(mm),
                Lda(m) => self.ex_lda(mm, m),
                Ldx(m) => self.ex_ldx(mm, m),
                Ldy(m) => self.ex_ldy(mm, m),
                Lsr(m) => self.ex_lsr(mm, m),
                Nop(m) => self.ex_nop(mm, m),
                Ora(m) => self.ex_ora(mm, m),
                Pha => self.ex_pha(mm),
                Php => self.ex_php(mm),
                Pla => self.ex_pla(mm),
                Plp => self.ex_plp(mm),
                Rol(m) => self.ex_rol(mm, m),
                Ror(m) => self.ex_ror(mm, m),
                Rti => self.ex_rti(mm),
                Rts => self.ex_rts(mm),
                Sbc(m) => self.ex_sbc(mm, m),
                Sec => self.ex_sec(),
                Sed => self.ex_sed(),
                Sei => self.ex_sei(),
                Sta(m) => self.ex_sta(mm, m),
                Stx(m) => self.ex_stx(mm, m),
                Sty(m) => self.ex_sty(mm, m),
                Tax => self.ex_tax(),
                Tay => self.ex_tay(),
                Tsx => self.ex_tsx(),
                Txa => self.ex_txa(),
                Txs => self.ex_txs(),
                Tya => self.ex_tya(),

                // Unusual Instructions
                Ahx(m) => self.ex_ahx(mm, m),
                Alr => panic!("Unimplemented Opcode {:?}", self.inst),
                Anc => panic!("Unimplemented Opcode {:?}", self.inst),
                Arr => panic!("Unimplemented Opcode {:?}", self.inst),
                Axs => panic!("Unimplemented Opcode {:?}", self.inst),
                Dcp(m) => self.ex_dcp(mm, m),
                Isb(m) => self.ex_isb(mm, m),
                Kil(_) => panic!("Unimplemented Opcode {:?}", self.inst),
                Las => panic!("Unimplemented Opcode {:?}", self.inst),
                Lax(m) => self.ex_lax(mm, m),
                Rla(m) => self.ex_rla(mm, m),
                Rra(m) => self.ex_rra(mm, m),
                Sax(m) => self.ex_sax(mm, m),
                Shx(m) => self.ex_shx(mm, m),
                Shy(m) => self.ex_shy(mm, m),
                Slo(m) => self.ex_slo(mm, m),
                Sre(m) => self.ex_sre(mm, m),
                Tas => panic!("Unimplemented Opcode {:?}", self.inst),
                Xaa => panic!("Unimplemented Opcode {:?}", self.inst),

                // Meta Instructions
                Nmi => self.ex_nmi(mm),
                Irq => self.ex_irq(mm),
            },
        }

        self.cycle_count += 1;
    }

    fn decode_op(op: u8) -> Instruction {
=======
    fn from_op(op: u8) -> Instruction {
>>>>>>> fa3006c3
        use AddressMode::*;
        use Instruction::*;

        match op {
            0x00 => Brk,
            0x01 => Ora(Izx),
            0x02 => Kil(Err),
            0x03 => Slo(Izx),
            0x04 => Nop(Zp),
            0x05 => Ora(Zp),
            0x06 => Asl(Zp),
            0x07 => Slo(Zp),
            0x08 => Php,
            0x09 => Ora(Imm),
            0x0a => Asl(Acc),
            0x0b => Anc,
            0x0c => Nop(Abs),
            0x0d => Ora(Abs),
            0x0e => Asl(Abs),
            0x0f => Slo(Abs),
            0x10 => Bpl,
            0x11 => Ora(Izy),
            0x12 => Kil(Err),
            0x13 => Slo(Izy),
            0x14 => Nop(Zpx),
            0x15 => Ora(Zpx),
            0x16 => Asl(Zpx),
            0x17 => Slo(Zpx),
            0x18 => Clc,
            0x19 => Ora(Aby),
            0x1a => Nop(Imp),
            0x1b => Slo(Aby),
            0x1c => Nop(Abx),
            0x1d => Ora(Abx),
            0x1e => Asl(Abx),
            0x1f => Slo(Abx),
            0x20 => Jsr(Adr),
            0x21 => And(Izx),
            0x22 => Kil(Err),
            0x23 => Rla(Izx),
            0x24 => Bit(Zp),
            0x25 => And(Zp),
            0x26 => Rol(Zp),
            0x27 => Rla(Zp),
            0x28 => Plp,
            0x29 => And(Imm),
            0x2a => Rol(Acc),
            0x2b => Anc,
            0x2c => Bit(Abs),
            0x2d => And(Abs),
            0x2e => Rol(Abs),
            0x2f => Rla(Abs),
            0x30 => Bmi,
            0x31 => And(Izy),
            0x32 => Kil(Err),
            0x33 => Rla(Izy),
            0x34 => Nop(Zpx),
            0x35 => And(Zpx),
            0x36 => Rol(Zpx),
            0x37 => Rla(Zpx),
            0x38 => Sec,
            0x39 => And(Aby),
            0x3a => Nop(Imp),
            0x3b => Rla(Aby),
            0x3c => Nop(Abx),
            0x3d => And(Abx),
            0x3e => Rol(Abx),
            0x3f => Rla(Abx),
            0x40 => Rti,
            0x41 => Eor(Izx),
            0x42 => Kil(Err),
            0x43 => Sre(Izx),
            0x44 => Nop(Zp),
            0x45 => Eor(Zp),
            0x46 => Lsr(Zp),
            0x47 => Sre(Zp),
            0x48 => Pha,
            0x49 => Eor(Imm),
            0x4a => Lsr(Acc),
            0x4b => Alr,
            0x4c => Jmp(Adr),
            0x4d => Eor(Abs),
            0x4e => Lsr(Abs),
            0x4f => Sre(Abs),
            0x50 => Bvc,
            0x51 => Eor(Izy),
            0x52 => Kil(Err),
            0x53 => Sre(Izy),
            0x54 => Nop(Zpx),
            0x55 => Eor(Zpx),
            0x56 => Lsr(Zpx),
            0x57 => Sre(Zpx),
            0x58 => Cli,
            0x59 => Eor(Aby),
            0x5a => Nop(Imp),
            0x5b => Sre(Aby),
            0x5c => Nop(Abx),
            0x5d => Eor(Abx),
            0x5e => Lsr(Abx),
            0x5f => Sre(Abx),
            0x60 => Rts,
            0x61 => Adc(Izx),
            0x62 => Kil(Err),
            0x63 => Rra(Izx),
            0x64 => Nop(Zp),
            0x65 => Adc(Zp),
            0x66 => Ror(Zp),
            0x67 => Rra(Zp),
            0x68 => Pla,
            0x69 => Adc(Imm),
            0x6a => Ror(Acc),
            0x6b => Arr,
            0x6c => Jmp(Ind),
            0x6d => Adc(Abs),
            0x6e => Ror(Abs),
            0x6f => Rra(Abs),
            0x70 => Bvs,
            0x71 => Adc(Izy),
            0x72 => Kil(Err),
            0x73 => Rra(Izy),
            0x74 => Nop(Zpx),
            0x75 => Adc(Zpx),
            0x76 => Ror(Zpx),
            0x77 => Rra(Zpx),
            0x78 => Sei,
            0x79 => Adc(Aby),
            0x7a => Nop(Imp),
            0x7b => Rra(Aby),
            0x7c => Nop(Abx),
            0x7d => Adc(Abx),
            0x7e => Ror(Abx),
            0x7f => Rra(Abx),
            0x80 => Nop(Imm),
            0x81 => Sta(Izx),
            0x82 => Nop(Imm),
            0x83 => Sax(Izx),
            0x84 => Sty(Zp),
            0x85 => Sta(Zp),
            0x86 => Stx(Zp),
            0x87 => Sax(Zp),
            0x88 => Dey,
            0x89 => Nop(Imm),
            0x8a => Txa,
            0x8b => Xaa,
            0x8c => Sty(Abs),
            0x8d => Sta(Abs),
            0x8e => Stx(Abs),
            0x8f => Sax(Abs),
            0x90 => Bcc,
            0x91 => Sta(Izy),
            0x92 => Kil(Err),
            0x93 => Ahx(Izy), // AKA: Sha
            0x94 => Sty(Zpx),
            0x95 => Sta(Zpx),
            0x96 => Stx(Zpy),
            0x97 => Sax(Zpy),
            0x98 => Tya,
            0x99 => Sta(Aby),
            0x9a => Txs,
            0x9b => Tas,
            0x9c => Shy(Abx),
            0x9d => Sta(Abx),
            0x9e => Shx(Abx),
            0x9f => Ahx(Abx), // AKA: Sha
            0xa0 => Ldy(Imm),
            0xa1 => Lda(Izx),
            0xa2 => Ldx(Imm),
            0xa3 => Lax(Izx),
            0xa4 => Ldy(Zp),
            0xa5 => Lda(Zp),
            0xa6 => Ldx(Zp),
            0xa7 => Lax(Zp),
            0xa8 => Tay,
            0xa9 => Lda(Imm),
            0xaa => Tax,
            0xab => Lax(Imm),
            0xac => Ldy(Abs),
            0xad => Lda(Abs),
            0xae => Ldx(Abs),
            0xaf => Lax(Abs),
            0xb0 => Bcs,
            0xb1 => Lda(Izy),
            0xb2 => Kil(Err),
            0xb3 => Lax(Izy),
            0xb4 => Ldy(Zpx),
            0xb5 => Lda(Zpx),
            0xb6 => Ldx(Zpy),
            0xb7 => Lax(Zpy),
            0xb8 => Clv,
            0xb9 => Lda(Aby),
            0xba => Tsx,
            0xbb => Las,
            0xbc => Ldy(Abx),
            0xbd => Lda(Abx),
            0xbe => Ldx(Aby),
            0xbf => Lax(Aby),
            0xc0 => Cpy(Imm),
            0xc1 => Cmp(Izx),
            0xc2 => Nop(Imm),
            0xc3 => Dcp(Izx),
            0xc4 => Cpy(Zp),
            0xc5 => Cmp(Zp),
            0xc6 => Dec(Zp),
            0xc7 => Dcp(Zp),
            0xc8 => Iny,
            0xc9 => Cmp(Imm),
            0xca => Dex,
            0xcb => Axs,
            0xcc => Cpy(Abs),
            0xcd => Cmp(Abs),
            0xce => Dec(Abs),
            0xcf => Dcp(Abs),
            0xd0 => Bne,
            0xd1 => Cmp(Izy),
            0xd2 => Kil(Err),
            0xd3 => Dcp(Izy),
            0xd4 => Nop(Zpx),
            0xd5 => Cmp(Zpx),
            0xd6 => Dec(Zpx),
            0xd7 => Dcp(Zpx),
            0xd8 => Cld,
            0xd9 => Cmp(Aby),
            0xda => Nop(Imp),
            0xdb => Dcp(Aby),
            0xdc => Nop(Abx),
            0xdd => Cmp(Abx),
            0xde => Dec(Abx),
            0xdf => Dcp(Abx),
            0xe0 => Cpx(Imm),
            0xe1 => Sbc(Izx),
            0xe2 => Nop(Imm),
            0xe3 => Isb(Izx),
            0xe4 => Cpx(Zp),
            0xe5 => Sbc(Zp),
            0xe6 => Inc(Zp),
            0xe7 => Isb(Zp),
            0xe8 => Inx,
            0xe9 => Sbc(Imm),
            0xea => Nop(Imp),
            0xeb => Sbc(Imm),
            0xec => Cpx(Abs),
            0xed => Sbc(Abs),
            0xee => Inc(Abs),
            0xef => Isb(Abs),
            0xf0 => Beq,
            0xf1 => Sbc(Izy),
            0xf2 => Kil(Err),
            0xf3 => Isb(Izy),
            0xf4 => Nop(Zpx),
            0xf5 => Sbc(Zpx),
            0xf6 => Inc(Zpx),
            0xf7 => Isb(Zpx),
            0xf8 => Sed,
            0xf9 => Sbc(Aby),
            0xfa => Nop(Imp),
            0xfb => Isb(Aby),
            0xfc => Nop(Abx),
            0xfd => Sbc(Abx),
            0xfe => Inc(Abx),
            0xff => Isb(Abx),
        }
    }

    fn info(&self, o: (u8, u16, u16)) -> (&str, String, u8) {
        use AddressMode::*;
        use Instruction::*;

        match *self {
            Adc(m) => ("adc", m.display(o), m.size()),
            And(m) => ("and", m.display(o), m.size()),
            Asl(m) => ("asl", m.display(o), m.size()),
            Bcc => ("bcc", Rel.display(o), 2),
            Bcs => ("bcs", Rel.display(o), 2),
            Beq => ("beq", Rel.display(o), 2),
            Bit(m) => ("bit", m.display(o), m.size()),
            Bmi => ("bmi", Rel.display(o), 2),
            Bne => ("bne", Rel.display(o), 2),
            Bpl => ("bpl", Rel.display(o), 2),
            Brk => ("brk", "".to_string(), 1),
            Bvc => ("bvc", Rel.display(o), 2),
            Bvs => ("bvs", Rel.display(o), 2),
            Clc => ("clc", "".to_string(), 1),
            Cld => ("cld", "".to_string(), 1),
            Cli => ("cli", "".to_string(), 1),
            Clv => ("clv", "".to_string(), 1),
            Cmp(m) => ("cmp", m.display(o), m.size()),
            Cpx(m) => ("cpx", m.display(o), m.size()),
            Cpy(m) => ("cpy", m.display(o), m.size()),
            Dec(m) => ("dec", m.display(o), m.size()),
            Dex => ("dex", "".to_string(), 1),
            Dey => ("dey", "".to_string(), 1),
            Eor(m) => ("eor", m.display(o), m.size()),
            Inc(m) => ("inc", m.display(o), m.size()),
            Inx => ("inx", "".to_string(), 1),
            Iny => ("iny", "".to_string(), 1),
            Jmp(m) => ("jmp", m.display(o), m.size()),
            Jsr(m) => ("jsr", m.display(o), m.size()),
            Lda(m) => ("lda", m.display(o), m.size()),
            Ldx(m) => ("ldx", m.display(o), m.size()),
            Ldy(m) => ("ldy", m.display(o), m.size()),
            Lsr(m) => ("lsr", m.display(o), m.size()),
            Nop(m) => ("nop", m.display(o), m.size()),
            Ora(m) => ("ora", m.display(o), m.size()),
            Pha => ("pha", "".to_string(), 1),
            Php => ("php", "".to_string(), 1),
            Pla => ("pla", "".to_string(), 1),
            Plp => ("plp", "".to_string(), 1),
            Rol(m) => ("rol", m.display(o), m.size()),
            Ror(m) => ("ror", m.display(o), m.size()),
            Rti => ("rti", "".to_string(), 1),
            Rts => ("rts", "".to_string(), 1),
            Sbc(m) => ("sbc", m.display(o), m.size()),
            Sec => ("sec", "".to_string(), 1),
            Sed => ("sed", "".to_string(), 1),
            Sei => ("sei", "".to_string(), 1),
            Sta(m) => ("sta", m.display(o), m.size()),
            Stx(m) => ("stx", m.display(o), m.size()),
            Sty(m) => ("sty", m.display(o), m.size()),
            Tax => ("tax", "".to_string(), 1),
            Tay => ("tay", "".to_string(), 1),
            Tsx => ("tsx", "".to_string(), 1),
            Txa => ("txa", "".to_string(), 1),
            Txs => ("txs", "".to_string(), 1),
            Tya => ("tya", "".to_string(), 1),

            Ahx(m) => ("ahx", m.display(o), m.size()),
            Alr => ("alr", "".to_string(), 1),
            Anc => ("anc", "".to_string(), 1),
            Arr => ("arr", "".to_string(), 1),
            Axs => ("axs", "".to_string(), 1),
            Dcp(m) => ("*dcp", m.display(o), m.size()),
            Isb(m) => ("*isb", m.display(o), m.size()),
            Kil(m) => ("kil", m.display(o), m.size()),
            Las => ("las", "".to_string(), 1),
            Lax(m) => ("*lax", m.display(o), m.size()),
            Rla(m) => ("rla", m.display(o), m.size()),
            Rra(m) => ("rra", m.display(o), m.size()),
            Sax(m) => ("*sax", m.display(o), m.size()),
            Shx(m) => ("shx", m.display(o), m.size()),
            Shy(m) => ("shy", m.display(o), m.size()),
            Slo(m) => ("*slo", m.display(o), m.size()),
            Sre(m) => ("*sre", m.display(o), m.size()),
            Tas => ("tas", "".to_string(), 1),
            Xaa => ("xaa", "".to_string(), 1),

            Nmi => ("nmi", "".to_string(), 1),
            Irq => ("irq", "".to_string(), 1),
        }
    }
}

pub struct Cpu6502 {
    reg_a: u8,   // Accumulator
    reg_x: u8,   // Index X
    reg_y: u8,   // Index Y
    reg_pc: u16, // Program counter
    reg_s: u8,   // Stack pointer
    reg_p: u8,   // Status

    inst_count: u64,
    cycle_count: u64,

    inst: Instruction,

    nmi_pending: bool,
    irq_level: bool,

    addr: u16,
    addr_prev: u16,
    ptr: u8,
    value: u8,
    cycle: u8,

    internal_ram: [u8; 2 * 0x400],

    trace_on: bool,
    prev_state: (u16, Instruction, u8, u8, u8, u8, u8),
    debugu8: u8,
    debugu16: u16,
}

impl Cpu6502 {
    pub fn new() -> Cpu6502 {
        Cpu6502 {
            reg_a: 0,
            reg_x: 0,
            reg_y: 0,
            reg_pc: 0,
            reg_p: 0,
            reg_s: 0,

            inst_count: 0,
            cycle_count: 0,

            inst: Instruction::Brk,

            nmi_pending: false,
            irq_level: true,

            addr: 0,
            addr_prev: 0,
            ptr: 0,
            value: 0,
            cycle: 1,

            internal_ram: [0u8; 2 * 1024],

            trace_on: false,
            prev_state: (0, Instruction::Brk, 0, 0, 0, 0, 0),
            debugu8: 0,
            debugu16: 0,
        }
    }

    pub fn reset(&mut self, mm: &mut MemoryMap) {
        info!("Reset CPU");

        self.reg_p |= I;

        self.reg_s = self.reg_s.wrapping_sub(3);

        // Load the reset vector
        self.reg_pc = (self.read_u8(mm, RESET_VECTOR + 1) as u16) << 8
            | self.read_u8(mm, RESET_VECTOR) as u16;
    }

    pub fn power_on_reset(&mut self, mm: &mut MemoryMap) {
        info!("Power Cycle CPU");

        self.reg_a = 0;
        self.reg_x = 0;
        self.reg_y = 0;
        self.reg_p = 0x34;

        // To match nestest, OK?
        self.reg_p = 0b0010_0100;

        self.reg_s = 0xfd;

        // Load the reset vector
        self.reg_pc = (self.read_u8(mm, RESET_VECTOR + 1) as u16) << 8
            | self.read_u8(mm, RESET_VECTOR) as u16;
    }

    pub fn _irq(&mut self, level: bool) {
        self.irq_level = level;
    }

    pub fn nmi(&mut self) {
        self.nmi_pending = true;
    }

    pub fn tick(&mut self, mm: &mut MemoryMap, _e: &mut VecDeque<Event>) {
        use Instruction::*;

        match self.cycle {
            0 => {
                panic!("Cycle 0 is reserved");
            }
            1 => {
                if self.trace_on && self.inst_count != 0 {
                    let c = self.disassemble_current(mm);
                    println!("{:>8}:  {}", self.inst_count, c);
                }

                // Check for interrupts
                if self.nmi_pending {
                    info!("NMI");
                    self.nmi_pending = false;
                    self.inst = Instruction::Nmi;
                } else if !self.irq_level && (self.reg_p & I == 0) {
                    info!("IRQ");
                    self.inst = Instruction::Irq;
                } else {
                    // Fetch decode
                    let op = self.read_u8(mm, self.reg_pc as usize);
                    self.inst = Instruction::from_op(op);
                }

                self.prev_state = (
                    self.reg_pc,
                    self.inst,
                    self.reg_a,
                    self.reg_x,
                    self.reg_y,
                    self.reg_p,
                    self.reg_s,
                );
                self.reg_pc = self.reg_pc.wrapping_add(1);
                self.cycle += 1;
                self.inst_count += 1;
            }
            _ => match self.inst {
                Adc(m) => self.ex_adc(mm, m),
                And(m) => self.ex_and(mm, m),
                Asl(m) => self.ex_asl(mm, m),
                Bcc => self.ex_bcc(mm),
                Bcs => self.ex_bcs(mm),
                Beq => self.ex_beq(mm),
                Bit(m) => self.ex_bit(mm, m),
                Bmi => self.ex_bmi(mm),
                Bne => self.ex_bne(mm),
                Bpl => self.ex_bpl(mm),
                Brk => self.ex_brk(mm),
                Bvc => self.ex_bvc(mm),
                Bvs => self.ex_bvs(mm),
                Clc => self.ex_clc(),
                Cld => self.ex_cld(),
                Cli => self.ex_cli(),
                Clv => self.ex_clv(),
                Cmp(m) => self.ex_cmp(mm, m),
                Cpx(m) => self.ex_cpx(mm, m),
                Cpy(m) => self.ex_cpy(mm, m),
                Dec(m) => self.ex_dec(mm, m),
                Dex => self.ex_dex(),
                Dey => self.ex_dey(),
                Eor(m) => self.ex_eor(mm, m),
                Inc(m) => self.ex_inc(mm, m),
                Inx => self.ex_inx(),
                Iny => self.ex_iny(),
                Jmp(m) => self.ex_jmp(mm, m),
                Jsr(_) => self.ex_jsr(mm),
                Lda(m) => self.ex_lda(mm, m),
                Ldx(m) => self.ex_ldx(mm, m),
                Ldy(m) => self.ex_ldy(mm, m),
                Lsr(m) => self.ex_lsr(mm, m),
                Nop(m) => self.ex_nop(mm, m),
                Ora(m) => self.ex_ora(mm, m),
                Pha => self.ex_pha(mm),
                Php => self.ex_php(mm),
                Pla => self.ex_pla(mm),
                Plp => self.ex_plp(mm),
                Rol(m) => self.ex_rol(mm, m),
                Ror(m) => self.ex_ror(mm, m),
                Rti => self.ex_rti(mm),
                Rts => self.ex_rts(mm),
                Sbc(m) => self.ex_sbc(mm, m),
                Sec => self.ex_sec(),
                Sed => self.ex_sed(),
                Sei => self.ex_sei(),
                Sta(m) => self.ex_sta(mm, m),
                Stx(m) => self.ex_stx(mm, m),
                Sty(m) => self.ex_sty(mm, m),
                Tax => self.ex_tax(),
                Tay => self.ex_tay(),
                Tsx => self.ex_tsx(),
                Txa => self.ex_txa(),
                Txs => self.ex_txs(),
                Tya => self.ex_tya(),

                // Unusual Instructions
                Ahx(m) => self.ex_ahx(mm, m),
                Alr => panic!("Unimplemented Opcode {:?}", self.inst),
                Anc => panic!("Unimplemented Opcode {:?}", self.inst),
                Arr => panic!("Unimplemented Opcode {:?}", self.inst),
                Axs => panic!("Unimplemented Opcode {:?}", self.inst),
                Dcp(m) => self.ex_dcp(mm, m),
                Isb(m) => self.ex_isb(mm, m),
                Kil(_) => panic!("Unimplemented Opcode {:?}", self.inst),
                Las => panic!("Unimplemented Opcode {:?}", self.inst),
                Lax(m) => self.ex_lax(mm, m),
                Rla(m) => self.ex_rla(mm, m),
                Rra(m) => self.ex_rra(mm, m),
                Sax(m) => self.ex_sax(mm, m),
                Shx(m) => self.ex_shx(mm, m),
                Shy(m) => self.ex_shy(mm, m),
                Slo(m) => self.ex_slo(mm, m),
                Sre(m) => self.ex_sre(mm, m),
                Tas => panic!("Unimplemented Opcode {:?}", self.inst),
                Xaa => panic!("Unimplemented Opcode {:?}", self.inst),

                // Meta Instructions
                Nmi => self.ex_nmi(mm),
                Irq => self.ex_irq(mm),
            },
        }

        self.cycle_count += 1;
    }

    fn read_u8(&self, mm: &mut MemoryMap, addr: usize) -> u8 {
        match addr {
            0x0000..=0x1fff => {
                // 2KB internal RAM mirrored x 4
                self.internal_ram[0x07ff & addr]
            }
            0x2000..=0x3fff => {
                // PPU Registers
                mm.ppu.cpu_read((addr & 0b111) as u8)
            }
            0x4000..=0x401f => {
                // NES APU and IO registers
                warn!("APU Not implemented: Read APU:0x{:04x}", (addr - 0x4000));
                0xff
            }
            _ => mm.cpu_read_u8(addr),
        }
    }

    fn write_u8(&mut self, mm: &mut MemoryMap, addr: usize, val: u8) {
        match addr {
            0x0000..=0x1fff => {
                // 2KB internal RAM mirrored x 4
                self.internal_ram[0x07ff & addr] = val;
            }
            0x2000..=0x3fff => {
                // PPU Registers
                mm.ppu.cpu_write((addr & 0b111) as u8, val);
            }
            0x4000..=0x401f => {
                // NES APU and IO registers
                warn!(
                    "APU Not implemented: Write APU:0x{:04x}: 0x{:02x}",
                    (addr - 0x4000),
                    val
                );
            }
            _ => mm.cpu_write_u8(addr, val),
        }
    }

    #[allow(dead_code)]
<<<<<<< HEAD
    pub fn disassemble(mm: &mut MemoryMap, address: usize, num: usize) -> String {
=======
    fn disassemble(mm: &MemoryMap, address: usize, num: usize) -> String {
>>>>>>> fa3006c3
        let mut s = String::new();
        let mut address = address;

        for _ in 0..num {
            // Disassembly info for debug
<<<<<<< HEAD
            let op = peek_u8!(mm, address);
            let inst = Cpu6502::decode_op(op);
=======
            let op = mm.cpu_read_u8(address);
            let inst = Instruction::from_op(op);
>>>>>>> fa3006c3
            let context = (
                peek_u8!(mm, address + 1),
                peek_u8!(mm, address + 1) as u16 | (peek_u8!(mm, address + 2) as u16) << 8,
                0,
            );

            let (name, operand, size) = inst.info(context);

            if size == 0 {
                s = format!("{}Unknown inst: (0x{:02x}) {}, break\n", s, op, name);
                break;
            } else {
                s = format!(
                    "{}{:04x}: {} {:<8}\n",
                    s,
                    address,
                    name.to_ascii_uppercase(),
                    operand,
                );
            }
            address += size as usize;
        }
        s
    }

    #[allow(dead_code)]
    fn disassemble_current(&mut self, mm: &mut MemoryMap) -> String {
        // Disassembly info for debug
        let _b0 = peek_u8!(mm, self.reg_pc as usize);
        let b1 = peek_u8!(mm, self.reg_pc as usize + 1);
        let b2 = peek_u8!(mm, self.reg_pc as usize + 2);

        let imm_addr = (b2 as u16) << 8 | b1 as u16;
        let cal_addr = self.addr;
        let (name, operand, _) = self.inst.info((b1, imm_addr, cal_addr));
        format!(
            "{:04x}: {} {:<8}\t{} A:{:02x} X:{:02x} Y:{:02x} P:{:02x} SP:{:04x} => {}",
            self.reg_pc,
            name.to_ascii_uppercase(),
            operand,
            self.status_as_string(),
            self.reg_a,
            self.reg_x,
            self.reg_y,
            self.reg_p,
            self.reg_s as u16 + 0x0100,
            self.stack_as_string(mm),
        )
    }

    #[allow(dead_code)]
    fn disassemble_nestest(&mut self, mm: &mut MemoryMap) -> String {
        let (pc, inst, a, x, y, p, s) = self.prev_state;

        // Disassembly info for debug
        let b0 = peek_u8!(mm, pc as usize);
        let b1 = peek_u8!(mm, pc as usize + 1);
        let b2 = peek_u8!(mm, pc as usize + 2);
        let imm_addr = (b2 as u16) << 8 | b1 as u16;
        let cal_addr = self.addr;
        let (name, operand, size) = inst.info((b1, imm_addr, cal_addr));
        format!(
            "{:04X}  {}{:>5} {:27} A:{:02X} X:{:02X} Y:{:02X} P:{:02X} SP:{:02X}",
            pc,
            match size {
                1 => format!("{:02X}      ", b0),
                2 => format!("{:02X} {:02X}   ", b0, b1),
                3 => format!("{:02X} {:02X} {:02X}", b0, b1, b2),
                _ => panic!("Bad Instruction Size"),
            },
            name.to_ascii_uppercase(),
            match inst {
                Instruction::Adc(m)
                | Instruction::Asl(m)
                | Instruction::And(m)
                | Instruction::Bit(m)
                | Instruction::Cmp(m)
                | Instruction::Cpx(m)
                | Instruction::Cpy(m)
                | Instruction::Dcp(m)
                | Instruction::Dec(m)
                | Instruction::Eor(m)
                | Instruction::Inc(m)
                | Instruction::Isb(m)
                | Instruction::Jmp(m)
                | Instruction::Lax(m)
                | Instruction::Lda(m)
                | Instruction::Ldx(m)
                | Instruction::Ldy(m)
                | Instruction::Lsr(m)
                | Instruction::Nop(m)
                | Instruction::Ora(m)
                | Instruction::Rla(m)
                | Instruction::Rol(m)
                | Instruction::Ror(m)
                | Instruction::Rra(m)
                | Instruction::Sax(m)
                | Instruction::Sbc(m)
                | Instruction::Slo(m)
                | Instruction::Sre(m)
                | Instruction::Sta(m)
                | Instruction::Stx(m)
                | Instruction::Sty(m) => match m {
                    AddressMode::Abs | AddressMode::Zp =>
                        operand.to_ascii_uppercase()
                            + &format!(" = {:02X}", self.debugu8).to_owned(),
                    AddressMode::Zpx | AddressMode::Zpy =>
                        operand.to_ascii_uppercase()
                            + &format!(
                                " @ {:02X} = {:02X}",
                                self.addr.to_owned(),
                                self.debugu8.to_owned(),
                            ),
                    AddressMode::Abx | AddressMode::Aby =>
                        operand.to_ascii_uppercase()
                            + &format!(
                                " @ {:04X} = {:02X}",
                                self.addr.to_owned(),
                                self.debugu8.to_owned(),
                            ),
                    AddressMode::Izx =>
                        operand.to_ascii_uppercase()
                            + &format!(
                                " @ {:02X} = {:04X} = {:02X}",
                                self.ptr.wrapping_sub(1).to_owned(),
                                self.addr.to_owned(),
                                self.debugu8.to_owned()
                            ),
                    AddressMode::Izy =>
                        operand.to_ascii_uppercase()
                            + &format!(
                                " = {:04X} @ {:04X} = {:02X}",
                                self.debugu16.to_owned(),
                                self.addr.to_owned(),
                                self.debugu8.to_owned()
                            ),
                    AddressMode::Ind =>
                        operand.to_ascii_uppercase()
                            + &format!(" = {:04X}", self.debugu16.to_owned()),
                    _ => operand.to_ascii_uppercase(),
                },
                _ => operand.to_ascii_uppercase(),
            },
            a,
            x,
            y,
            p,
            s
        )
    }

    fn stack_as_string(&self, mm: &mut MemoryMap) -> String {
        format!(
            "[{:02x} {:02x} {:02x} {:02x} {:02x} {:02x} {:02x} {:02x}]",
            peek_u8!(mm, self.reg_s as usize + 0x101),
            peek_u8!(mm, self.reg_s as usize + 0x102),
            peek_u8!(mm, self.reg_s as usize + 0x103),
            peek_u8!(mm, self.reg_s as usize + 0x104),
            peek_u8!(mm, self.reg_s as usize + 0x105),
            peek_u8!(mm, self.reg_s as usize + 0x106),
            peek_u8!(mm, self.reg_s as usize + 0x107),
            peek_u8!(mm, self.reg_s as usize + 0x108),
        )
    }

    fn _dump_memory(&self, mm: &mut MemoryMap, addr: usize, len: u16) -> String {
        let mut s = String::from("");
        let mut addr = addr;

        for _ in 0..len {
            s = format!(
                "{}{:04x}: {:02x} {:02x} {:02x} {:02x} {:02x} {:02x} {:02x} {:02x}\n",
                s,
                addr,
                peek_u8!(mm, addr + 0),
                peek_u8!(mm, addr + 1),
                peek_u8!(mm, addr + 2),
                peek_u8!(mm, addr + 3),
                peek_u8!(mm, addr + 4),
                peek_u8!(mm, addr + 5),
                peek_u8!(mm, addr + 6),
                peek_u8!(mm, addr + 7)
            );
            addr += 8;
        }
        s
    }

    fn status_as_string(&self) -> String {
        format!(
            "[{}{}..{}{}{}{}]",
            if self.reg_p & N == N { "N" } else { "n" },
            if self.reg_p & V == V { "V" } else { "v" },
            if self.reg_p & D == D { "D" } else { "d" },
            if self.reg_p & I == I { "I" } else { "i" },
            if self.reg_p & Z == Z { "Z" } else { "z" },
            if self.reg_p & C == C { "C" } else { "c" },
        )
    }

    // Handle branch instructions that use relative addressing
    fn handle_branch(&mut self, mm: &mut MemoryMap) {
        match self.cycle {
            2 => {
                // Fetch operand, increment PC
                self.addr_prev = self.reg_pc.wrapping_sub(1); // Save the current PC
                self.value = read_u8!(mm, self.reg_pc as usize);
                self.reg_pc = self.reg_pc.wrapping_add(1);
                self.cycle += 1;
            }
            3 => {
                let value = ((self.value as i8) as i16) as u16;
                self.addr = self.reg_pc.wrapping_add(value);
                self.cycle += 1;
            }
            4 => {
                // If branch is taken, this cycle executes
                if (self.addr_prev & 0xff00) == (self.addr & 0xff00) {
                    self.cycle = 1;
                } else {
                    self.cycle += 1;
                }
            }
            5 => {
                // If branch crosses pages, this cycle executes
                self.cycle = 1;
            }
            _ => (),
        }
    }

    fn handle_read_modify_write(&mut self, mm: &mut MemoryMap, m: AddressMode) {
        let pc = self.reg_pc as usize;
        let addr = self.addr as usize;
        let ptr = self.ptr as usize;

        match m {
            AddressMode::Imp | AddressMode::Acc => {
                self.value = self.reg_a;
                self.cycle = 1;
            }
            AddressMode::Zp => match self.cycle {
                2 => {
                    self.addr = read_u8!(mm, pc) as u16;
                    self.reg_pc = self.reg_pc.wrapping_add(1);
                    self.cycle += 1;
                }
                3 => {
                    self.value = read_u8!(mm, addr);
                    self.debugu8 = self.value;
                    self.cycle += 1;
                }
                4 => {
                    self.cycle += 1;
                }
                5 => self.cycle = 1,
                _ => (),
            },
            AddressMode::Zpx => match self.cycle {
                2 => {
                    self.ptr = read_u8!(mm, pc);
                    self.reg_pc = self.reg_pc.wrapping_add(1);
                    self.cycle += 1;
                }
                3 => {
                    self.addr = self.ptr.wrapping_add(self.reg_x) as u16;
                    self.cycle += 1;
                }
                4 => {
                    debug_assert!((addr & 0xff00) == 0, "Error with zpx");
                    self.value = read_u8!(mm, addr);
                    self.debugu8 = self.value;
                    self.cycle += 1;
                }
                5 => {
                    self.cycle += 1;
                }
                6 => {
                    self.cycle = 1;
                }
                _ => (),
            },
            AddressMode::Abs => match self.cycle {
                2 => {
                    self.addr = read_u8!(mm, pc) as u16;
                    self.reg_pc = self.reg_pc.wrapping_add(1);
                    self.cycle += 1;
                }
                3 => {
                    self.addr |= (read_u8!(mm, pc) as u16) << 8;
                    self.reg_pc = self.reg_pc.wrapping_add(1);
                    self.cycle += 1;
                }
                4 => {
                    self.value = read_u8!(mm, addr);
                    self.debugu8 = self.value;
                    self.cycle += 1;
                }
                5 => {
                    self.cycle += 1;
                }
                6 => {
                    self.cycle = 1;
                }
                _ => (),
            },
            AddressMode::Abx => match self.cycle {
                2 => {
                    self.addr = read_u8!(mm, pc) as u16;
                    self.reg_pc = self.reg_pc.wrapping_add(1);
                    self.cycle += 1;
                }
                3 => {
                    self.addr |= (read_u8!(mm, pc) as u16) << 8;
                    self.addr = self.addr.wrapping_add(self.reg_x as u16);
                    self.reg_pc = self.reg_pc.wrapping_add(1);
                    self.cycle += 1;
                }
                4 => {
                    self.value = read_u8!(mm, addr);
                    self.debugu8 = self.value;
                    self.cycle += 1;
                }
                5 => {
                    self.cycle += 1;
                }
                6 => {
                    self.cycle += 1;
                }
                7 => {
                    self.cycle = 1;
                }
                _ => (),
            },
            AddressMode::Aby => match self.cycle {
                2 => {
                    self.addr = read_u8!(mm, pc) as u16;
                    self.reg_pc = self.reg_pc.wrapping_add(1);
                    self.cycle += 1;
                }
                3 => {
                    self.addr |= (read_u8!(mm, pc) as u16) << 8;
                    self.addr = self.addr.wrapping_add(self.reg_y as u16);
                    self.reg_pc = self.reg_pc.wrapping_add(1);
                    self.cycle += 1;
                }
                4 => {
                    self.value = read_u8!(mm, addr);
                    self.cycle += 1; // TODO: Handle the 4 cycle case
                }
                5 => {
                    self.value = read_u8!(mm, addr);
                    self.debugu8 = self.value;
                    self.cycle = 1;
                }
                _ => (),
            },
            AddressMode::Izx => match self.cycle {
                2 => {
                    self.ptr = read_u8!(mm, pc);
                    self.reg_pc = self.reg_pc.wrapping_add(1);
                    self.cycle += 1;
                }
                3 => {
                    self.ptr = self.ptr.wrapping_add(self.reg_x);
                    self.cycle += 1;
                }
                4 => {
                    debug_assert!((ptr & 0xff00) == 0, "Error with izx");
                    self.addr = read_u8!(mm, ptr) as u16;
                    self.ptr = self.ptr.wrapping_add(1);
                    self.cycle += 1;
                }
                5 => {
                    // TODO: Handle variable clock cycles
                    self.addr |= (read_u8!(mm, ptr) as u16) << 8;
                    self.cycle += 1;
                }
                6 => {
                    self.value = read_u8!(mm, addr);
                    self.debugu8 = self.value;
                    self.cycle = 1;
                }
                _ => (),
            },
            AddressMode::Izy => match self.cycle {
                2 => {
                    self.ptr = read_u8!(mm, pc);
                    self.reg_pc = self.reg_pc.wrapping_add(1);
                    self.cycle += 1;
                }
                3 => {
                    self.addr = read_u8!(mm, ptr) as u16;
                    self.ptr = self.ptr.wrapping_add(1);
                    self.cycle += 1;
                }
                4 => {
                    self.addr |= (read_u8!(mm, ptr) as u16) << 8;
                    self.cycle += 1;
                }
                5 => {
                    // TODO: Handle variable clock cycles
                    self.debugu16 = self.addr;
                    self.addr = self.addr.wrapping_add(self.reg_y as u16);
                    self.cycle += 1;
                }
                6 => {
                    self.value = read_u8!(mm, addr);
                    self.debugu8 = self.value;
                    self.cycle = 1;
                }
                _ => (),
            },
            _ => panic!("Invalid mode: {:?}", m),
        }
    }

    fn handle_read(&mut self, mm: &mut MemoryMap, m: AddressMode) {
        let pc = self.reg_pc as usize;
        let addr = self.addr as usize;
        let ptr = self.ptr as usize;

        match m {
            AddressMode::Imp => {
                self.value = read_u8!(mm, pc);
                self.cycle = 1;
            }
            AddressMode::Imm => {
                self.value = read_u8!(mm, pc);
                self.reg_pc = self.reg_pc.wrapping_add(1);
                self.cycle = 1;
            }
            AddressMode::Abs => match self.cycle {
                2 => {
                    self.addr = read_u8!(mm, pc) as u16;
                    self.reg_pc = self.reg_pc.wrapping_add(1);
                    self.cycle += 1;
                }
                3 => {
                    self.addr |= (read_u8!(mm, pc) as u16) << 8;
                    self.reg_pc = self.reg_pc.wrapping_add(1);
                    self.cycle += 1;
                }
                4 => {
                    self.value = read_u8!(mm, addr);
                    self.debugu8 = self.value;
                    self.cycle = 1;
                }
                _ => (),
            },
            AddressMode::Abx => match self.cycle {
                2 => {
                    self.addr = read_u8!(mm, pc) as u16;
                    self.reg_pc = self.reg_pc.wrapping_add(1);
                    self.cycle += 1;
                }
                3 => {
                    self.addr |= (read_u8!(mm, pc) as u16) << 8;
                    self.addr = self.addr.wrapping_add(self.reg_x as u16);
                    self.reg_pc = self.reg_pc.wrapping_add(1);
                    self.cycle += 1;
                }
                4 => {
                    //self.value = read_u8!(mm, addr);
                    self.cycle += 1; // TODO: Handle the 4 cycle case
                }
                5 => {
                    self.value = read_u8!(mm, addr);
                    self.debugu8 = self.value;
                    self.cycle = 1;
                }
                _ => (),
            },
            AddressMode::Aby => match self.cycle {
                2 => {
                    self.addr = read_u8!(mm, pc) as u16;
                    self.reg_pc = self.reg_pc.wrapping_add(1);
                    self.cycle += 1;
                }
                3 => {
                    self.addr |= (read_u8!(mm, pc) as u16) << 8;
                    self.addr = self.addr.wrapping_add(self.reg_y as u16);
                    self.reg_pc = self.reg_pc.wrapping_add(1);
                    self.cycle += 1;
                }
                4 => {
                    //self.value = read_u8!(mm, addr);
                    self.cycle += 1; // TODO: Handle the 4 cycle case
                }
                5 => {
                    self.value = read_u8!(mm, addr);
                    self.debugu8 = self.value;
                    self.cycle = 1;
                }
                _ => (),
            },
            AddressMode::Izx => match self.cycle {
                2 => {
                    self.ptr = read_u8!(mm, pc);
                    self.reg_pc = self.reg_pc.wrapping_add(1);
                    self.cycle += 1;
                }
                3 => {
                    self.ptr = self.ptr.wrapping_add(self.reg_x);
                    self.cycle += 1;
                }
                4 => {
                    debug_assert!((ptr & 0xff00) == 0, "Error with izx");
                    self.addr = peek_u8!(mm, ptr) as u16;
                    self.ptr = self.ptr.wrapping_add(1);
                    self.cycle += 1;
                }
                5 => {
                    // TODO: Handle variable clock cycles
                    self.addr |= (peek_u8!(mm, ptr) as u16) << 8;
                    self.cycle += 1;
                }
                6 => {
                    self.value = read_u8!(mm, addr);
                    self.debugu8 = self.value;
                    self.cycle = 1;
                }
                _ => (),
            },
            AddressMode::Izy => match self.cycle {
                2 => {
                    self.ptr = read_u8!(mm, pc);
                    self.reg_pc = self.reg_pc.wrapping_add(1);
                    self.cycle += 1;
                }
                3 => {
                    self.addr = peek_u8!(mm, ptr) as u16;
                    self.ptr = self.ptr.wrapping_add(1);
                    self.cycle += 1;
                }
                4 => {
                    self.addr |= (peek_u8!(mm, ptr) as u16) << 8;
                    self.cycle += 1;
                }
                5 => {
                    // TODO: Handle variable clock cycles
                    self.debugu16 = self.addr;
                    self.addr = self.addr.wrapping_add(self.reg_y as u16);
                    self.cycle += 1;
                }
                6 => {
                    self.value = read_u8!(mm, addr);
                    self.debugu8 = self.value;
                    self.cycle = 1;
                }
                _ => (),
            },
            AddressMode::Zp => match self.cycle {
                2 => {
                    self.addr = read_u8!(mm, pc) as u16;
                    self.reg_pc = self.reg_pc.wrapping_add(1);
                    self.cycle += 1;
                }
                3 => {
                    self.value = read_u8!(mm, addr);
                    self.debugu8 = self.value;
                    self.cycle = 1;
                }
                _ => (),
            },
            AddressMode::Zpx => match self.cycle {
                2 => {
                    self.ptr = read_u8!(mm, pc);
                    self.reg_pc = self.reg_pc.wrapping_add(1);
                    self.cycle += 1;
                }
                3 => {
                    self.addr = self.ptr.wrapping_add(self.reg_x) as u16;
                    self.cycle += 1;
                }
                4 => {
                    debug_assert!((addr & 0xff00) == 0, "Error with zpx");
                    self.value = read_u8!(mm, addr);
                    self.debugu8 = self.value;
                    self.cycle = 1;
                }
                _ => (),
            },
            AddressMode::Zpy => match self.cycle {
                2 => {
                    self.ptr = read_u8!(mm, pc);
                    self.reg_pc = self.reg_pc.wrapping_add(1);
                    self.cycle += 1;
                }
                3 => {
                    self.addr = self.ptr.wrapping_add(self.reg_y) as u16;
                    self.cycle += 1;
                }
                4 => {
                    debug_assert!((addr & 0xff00) == 0, "Error with zpy");
                    self.value = read_u8!(mm, addr);
                    self.debugu8 = self.value;
                    self.cycle = 1;
                }
                _ => (),
            },
            _ => panic!("Invalid mode: {:?}", m),
        }
    }

    fn handle_write(&mut self, mm: &mut MemoryMap, m: AddressMode) {
        let pc = self.reg_pc as usize;
        let addr = self.addr as usize;
        let ptr = self.ptr as usize;
        let value = self.value;

        match m {
            AddressMode::Abs => match self.cycle {
                2 => {
                    self.addr = read_u8!(mm, pc) as u16;
                    self.reg_pc = self.reg_pc.wrapping_add(1);
                    self.cycle += 1;
                }
                3 => {
                    self.addr |= (read_u8!(mm, pc) as u16) << 8;
                    self.reg_pc = self.reg_pc.wrapping_add(1);
                    self.cycle += 1;
                }
                4 => {
                    self.debugu8 = peek_u8!(mm, addr);
                    write_u8!(mm, addr, value);
                    self.cycle = 1;
                }
                _ => (),
            },
            AddressMode::Abx => match self.cycle {
                2 => {
                    self.addr = read_u8!(mm, pc) as u16;
                    self.reg_pc = self.reg_pc.wrapping_add(1);
                    self.cycle += 1;
                }
                3 => {
                    self.addr |= (read_u8!(mm, pc) as u16) << 8;
                    self.addr = self.addr.wrapping_add(self.reg_x as u16);
                    self.reg_pc = self.reg_pc.wrapping_add(1);
                    self.cycle += 1;
                }
                4 => {
                    //self.value = read_u8!(mm, addr); // Value is ignored
                    self.cycle += 1;
                }
                5 => {
                    self.debugu8 = peek_u8!(mm, addr);
                    write_u8!(mm, addr, value);
                    self.cycle = 1;
                }
                _ => (),
            },
            AddressMode::Aby => match self.cycle {
                2 => {
                    self.addr = read_u8!(mm, pc) as u16;
                    self.reg_pc = self.reg_pc.wrapping_add(1);
                    self.cycle += 1;
                }
                3 => {
                    self.addr |= (read_u8!(mm, pc) as u16) << 8;
                    self.addr = self.addr.wrapping_add(self.reg_y as u16);
                    self.reg_pc = self.reg_pc.wrapping_add(1);
                    self.cycle += 1;
                }
                4 => {
                    //self.value = read_u8!(mm, addr); // Value is ignored
                    self.cycle += 1;
                }
                5 => {
                    self.debugu8 = peek_u8!(mm, addr);
                    write_u8!(mm, addr, value);
                    self.cycle = 1;
                }
                _ => (),
            },
            AddressMode::Izx => match self.cycle {
                2 => {
                    self.ptr = read_u8!(mm, pc);
                    self.reg_pc = self.reg_pc.wrapping_add(1);
                    self.cycle += 1;
                }
                3 => {
                    self.ptr = self.ptr.wrapping_add(self.reg_x);
                    self.cycle += 1;
                }
                4 => {
                    debug_assert!((ptr & 0xff00) == 0, "Error with izx");
                    self.addr = read_u8!(mm, ptr) as u16;
                    self.ptr = self.ptr.wrapping_add(1);
                    self.cycle += 1;
                }
                5 => {
                    // TODO: Handle variable clock cycles
                    self.addr |= (read_u8!(mm, ptr) as u16) << 8;
                    self.cycle += 1;
                }
                6 => {
                    self.debugu8 = peek_u8!(mm, addr);
                    write_u8!(mm, addr, value);
                    self.cycle = 1;
                }
                _ => (),
            },
            AddressMode::Izy => match self.cycle {
                2 => {
                    self.ptr = read_u8!(mm, pc);
                    self.reg_pc = self.reg_pc.wrapping_add(1);
                    self.cycle += 1;
                }
                3 => {
                    self.addr = read_u8!(mm, ptr) as u16;
                    self.ptr = self.ptr.wrapping_add(1);
                    self.cycle += 1;
                }
                4 => {
                    self.addr |= (read_u8!(mm, ptr) as u16) << 8;
                    self.cycle += 1;
                }
                5 => {
                    // TODO: Handle variable clock cycles
                    self.debugu16 = self.addr;
                    self.addr = self.addr.wrapping_add(self.reg_y as u16);
                    self.cycle += 1;
                }
                6 => {
                    self.debugu8 = peek_u8!(mm, addr);
                    write_u8!(mm, addr, value);
                    self.cycle = 1;
                }
                _ => (),
            },
            AddressMode::Zp => match self.cycle {
                2 => {
                    self.addr = read_u8!(mm, pc) as u16;
                    self.reg_pc = self.reg_pc.wrapping_add(1);
                    self.cycle += 1;
                }
                3 => {
                    self.debugu8 = peek_u8!(mm, addr);
                    write_u8!(mm, addr, value);
                    self.cycle = 1;
                }
                _ => (),
            },
            AddressMode::Zpx => match self.cycle {
                2 => {
                    self.ptr = read_u8!(mm, pc);
                    self.reg_pc = self.reg_pc.wrapping_add(1);
                    self.cycle += 1;
                }
                3 => {
                    self.addr = self.ptr.wrapping_add(self.reg_x) as u16;
                    self.cycle += 1;
                }
                4 => {
                    debug_assert!((addr & 0xff00) == 0, "Error with zpx");
                    self.debugu8 = peek_u8!(mm, addr);
                    write_u8!(mm, addr, value);
                    self.cycle = 1;
                }
                _ => (),
            },
            AddressMode::Zpy => match self.cycle {
                2 => {
                    self.ptr = read_u8!(mm, pc);
                    self.reg_pc = self.reg_pc.wrapping_add(1);
                    self.cycle += 1;
                }
                3 => {
                    self.addr = self.ptr.wrapping_add(self.reg_y) as u16;
                    self.cycle += 1;
                }
                4 => {
                    debug_assert!((addr & 0xff00) == 0, "Error with zpy");
                    self.debugu8 = peek_u8!(mm, addr);
                    write_u8!(mm, addr, value);
                    self.cycle = 1;
                }
                _ => (),
            },
            _ => panic!("Invalid mode: {:?}", m),
        }
    }

    fn handle_interrupt(&mut self, mm: &mut MemoryMap, vector: usize, set_b: bool) {
        let s = self.reg_s as usize + 0x100;
        let addr_prev = self.addr_prev as usize;

        match self.cycle {
            2 => {
                self.addr_prev = self.reg_pc.wrapping_sub(1); // Save the current PC
                self.reg_pc = self.reg_pc.wrapping_add(1);
                self.cycle += 1;
            }
            3 => {
                write_u8!(mm, s, (addr_prev >> 8) as u8);
                self.reg_s = self.reg_s.wrapping_sub(1);
                self.cycle += 1;
            }
            4 => {
                write_u8!(mm, s, (addr_prev & 0xff) as u8);
                self.reg_s = self.reg_s.wrapping_sub(1);
                self.cycle += 1;
            }
            5 => {
                let mut p = self.reg_p & 0b11001111;
                if set_b {
                    p |= 0b00100000 | B; // Set 'B' Flag
                } else {
                    p |= 0b00100000;
                }
                write_u8!(mm, s, p);
                self.reg_s = self.reg_s.wrapping_sub(1);
                self.cycle += 1;
            }
            6 => {
                self.reg_pc = read_u8!(mm, vector) as u16;
                self.cycle += 1;
            }
            7 => {
                self.reg_pc |= (read_u8!(mm, vector + 1) as u16) << 8;
                self.cycle = 1;
            }
            _ => (),
        }
    }

    // Handle interrupt instructions
    fn ex_nmi(&mut self, mm: &mut MemoryMap) {
        self.handle_interrupt(mm, NMI_VECTOR, false);
    }

    fn ex_irq(&mut self, mm: &mut MemoryMap) {
        self.handle_interrupt(mm, IRQ_VECTOR, false);

        if self.cycle == 6 {
            self.reg_p |= I; // Mask interrupts after pushing status to stack
        }
    }

    // Start specific Instruction handlers

    // ADC Add with carry A = A + M + C
    fn ex_adc(&mut self, mm: &mut MemoryMap, m: AddressMode) {
        self.handle_read(mm, m);

        if self.cycle == 1 {
            let t = self.reg_a as u16 + self.value as u16 + (self.reg_p & C == C) as u16;

            // Update C flag
            update_status!(self.reg_p, (t & 0x100) == 0x100, C);

            // Update V flag
            stat_v!(self.reg_p, self.reg_a, self.value, t & 0xff);

            self.reg_a = (t & 0xff) as u8;

            // Update N and Z flags
            stat_nz!(self.reg_p, self.reg_a);
        }
    }

    // AND A = A & M
    fn ex_and(&mut self, mm: &mut MemoryMap, m: AddressMode) {
        self.handle_read(mm, m);

        if self.cycle == 1 {
            self.reg_a = self.value & self.reg_a;

            // Update N and Z flags
            stat_nz!(self.reg_p, self.reg_a);
        }
    }

    // ASL Arithmetic Shift Left
    fn ex_asl(&mut self, mm: &mut MemoryMap, m: AddressMode) {
        self.handle_read_modify_write(mm, m);

        if self.cycle == 1 {
            let t = self.value << 1;

            if let AddressMode::Acc = m {
                self.reg_a = t;
            } else {
                write_u8!(mm, self.addr as usize, t);
            }

            // Update C flag
            update_status!(self.reg_p, (self.value & 0x80) == 0x80, C);

            // Update N and Z flags
            stat_nz!(self.reg_p, t);
        }
    }

    fn ex_bcc(&mut self, mm: &mut MemoryMap) {
        self.handle_branch(mm);

        if self.cycle == 4 {
            if (self.reg_p & C) == 0 {
                self.reg_pc = self.addr;
            } else {
                self.cycle = 1;
            }
        }
    }

    fn ex_bcs(&mut self, mm: &mut MemoryMap) {
        self.handle_branch(mm);

        if self.cycle == 4 {
            if (self.reg_p & C) == C {
                self.reg_pc = self.addr;
            } else {
                self.cycle = 1;
            }
        }
    }

    fn ex_beq(&mut self, mm: &mut MemoryMap) {
        self.handle_branch(mm);

        if self.cycle == 4 {
            if (self.reg_p & Z) == Z {
                self.reg_pc = self.addr;
            } else {
                self.cycle = 1;
            }
        }
    }

    fn ex_bit(&mut self, mm: &mut MemoryMap, m: AddressMode) {
        self.handle_read(mm, m);

        if self.cycle == 1 {
            let t = self.value & self.reg_a;

            update_status!(self.reg_p, (t == 0), Z);

            update_status!(self.reg_p, (self.value & 0x40) == 0x40, V);

            update_status!(self.reg_p, (self.value & 0x80) == 0x80, N);
        }
    }

    fn ex_bmi(&mut self, mm: &mut MemoryMap) {
        self.handle_branch(mm);

        if self.cycle == 4 {
            if (self.reg_p & N) == N {
                self.reg_pc = self.addr;
            } else {
                self.cycle = 1;
            }
        }
    }

    fn ex_bne(&mut self, mm: &mut MemoryMap) {
        self.handle_branch(mm);

        if self.cycle == 4 {
            if (self.reg_p & Z) == 0 {
                self.reg_pc = self.addr;
            } else {
                self.cycle = 1;
            }
        }
    }

    fn ex_bpl(&mut self, mm: &mut MemoryMap) {
        self.handle_branch(mm);

        if self.cycle == 4 {
            if (self.reg_p & N) == 0 {
                self.reg_pc = self.addr;
            } else {
                self.cycle = 1;
            }
        }
    }

    fn ex_brk(&mut self, mm: &mut MemoryMap) {
        self.handle_interrupt(mm, IRQ_VECTOR, true);

        if self.cycle == 6 {
            self.reg_p |= I; // Mask interrupts after pushing status to stack
        }
    }

    fn ex_bvc(&mut self, mm: &mut MemoryMap) {
        self.handle_branch(mm);

        if self.cycle == 4 {
            if (self.reg_p & V) == 0 {
                self.reg_pc = self.addr;
            } else {
                self.cycle = 1;
            }
        }
    }

    fn ex_bvs(&mut self, mm: &mut MemoryMap) {
        self.handle_branch(mm);

        if self.cycle == 4 {
            if (self.reg_p & V) == V {
                self.reg_pc = self.addr;
            } else {
                self.cycle = 1;
            }
        }
    }

    fn ex_clc(&mut self) {
        self.reg_p &= !C;
        self.cycle = 1;
    }

    fn ex_cld(&mut self) {
        self.reg_p &= !D;
        self.cycle = 1;
    }

    fn ex_cli(&mut self) {
        self.reg_p &= !I;
        self.cycle = 1;
    }

    fn ex_clv(&mut self) {
        self.reg_p &= !V;
        self.cycle = 1;
    }

    fn ex_cmp(&mut self, mm: &mut MemoryMap, m: AddressMode) {
        self.handle_read(mm, m);

        if self.cycle == 1 {
            // Update C flag
            update_status!(self.reg_p, self.reg_a >= self.value, C);

            // Update N and Z flags
            stat_nz!(self.reg_p, self.reg_a.wrapping_sub(self.value));
        }
    }

    fn ex_cpx(&mut self, mm: &mut MemoryMap, m: AddressMode) {
        self.handle_read(mm, m);

        if self.cycle == 1 {
            // Update C flag
            update_status!(self.reg_p, self.reg_x >= self.value, C);

            // Update N and Z flags
            stat_nz!(self.reg_p, self.reg_x.wrapping_sub(self.value));
        }
    }

    fn ex_cpy(&mut self, mm: &mut MemoryMap, m: AddressMode) {
        self.handle_read(mm, m);

        if self.cycle == 1 {
            // Update C flag
            update_status!(self.reg_p, self.reg_y >= self.value, C);

            // Update N and Z flags
            stat_nz!(self.reg_p, self.reg_y.wrapping_sub(self.value));
        }
    }

    // DEC Decrement memory
    fn ex_dec(&mut self, mm: &mut MemoryMap, m: AddressMode) {
        self.handle_read_modify_write(mm, m);

        if self.cycle == 1 {
            let t = self.value.wrapping_sub(1);

            write_u8!(mm, self.addr as usize, t);

            // Update N and Z flags
            stat_nz!(self.reg_p, t);
        }
    }

    // DEX Decrement X
    fn ex_dex(&mut self) {
        self.reg_x = self.reg_x.wrapping_sub(1);
        self.cycle = 1;

        // Update N and Z flags
        stat_nz!(self.reg_p, self.reg_x);
    }

    // DEY Decrement Y
    fn ex_dey(&mut self) {
        self.reg_y = self.reg_y.wrapping_sub(1);
        self.cycle = 1;

        // Update N and Z flags
        stat_nz!(self.reg_p, self.reg_y);
    }

    // EOR A = A ^ M
    fn ex_eor(&mut self, mm: &mut MemoryMap, m: AddressMode) {
        self.handle_read(mm, m);

        if self.cycle == 1 {
            self.reg_a = self.value ^ self.reg_a;

            // Update N and Z flags
            stat_nz!(self.reg_p, self.reg_a);
        }
    }

    // INC Increment memory
    fn ex_inc(&mut self, mm: &mut MemoryMap, m: AddressMode) {
        self.handle_read_modify_write(mm, m);

        if self.cycle == 1 {
            let t = self.value.wrapping_add(1);

            write_u8!(mm, self.addr as usize, t);

            // Update N and Z flags
            stat_nz!(self.reg_p, t);
        }
    }

    // INX Increment X
    fn ex_inx(&mut self) {
        self.reg_x = self.reg_x.wrapping_add(1);
        self.cycle = 1;

        // Update N and Z flags
        stat_nz!(self.reg_p, self.reg_x);
    }

    // INY Increment Y
    fn ex_iny(&mut self) {
        self.reg_y = self.reg_y.wrapping_add(1);
        self.cycle = 1;

        // Update N and Z flags
        stat_nz!(self.reg_p, self.reg_y);
    }

    // JMP Jump to address
    fn ex_jmp(&mut self, mm: &mut MemoryMap, m: AddressMode) {
        let pc = self.reg_pc as usize;
        let ptr = self.ptr as usize;
        let addr = self.addr as usize;

        match m {
            AddressMode::Adr => match self.cycle {
                2 => {
                    self.addr = read_u8!(mm, pc) as u16;
                    self.reg_pc = self.reg_pc.wrapping_add(1);
                    self.cycle += 1;
                }
                3 => {
                    self.reg_pc = ((read_u8!(mm, pc) as u16) << 8) | self.addr;
                    self.cycle = 1;
                }
                _ => (),
            },
            AddressMode::Ind => match self.cycle {
                2 => {
                    self.ptr = read_u8!(mm, pc);
                    self.reg_pc = self.reg_pc.wrapping_add(1);
                    self.cycle += 1;
                }
                3 => {
                    self.addr = (read_u8!(mm, pc) as u16) << 8;
                    self.reg_pc = self.reg_pc.wrapping_add(1);
                    self.cycle += 1;
                }
                4 => {
                    self.reg_pc = read_u8!(mm, addr | ptr) as u16;
                    self.ptr = self.ptr.wrapping_add(1);
                    self.cycle += 1;
                }
                5 => {
                    self.reg_pc |= (read_u8!(mm, addr | ptr) as u16) << 8;
                    self.debugu16 = self.reg_pc;
                    self.cycle = 1;
                }
                _ => (),
            },
            _ => panic!("Invalid mode: {:?}", m),
        }
    }

    // JSR Jump to subroutine
    fn ex_jsr(&mut self, mm: &mut MemoryMap) {
        let pc = self.reg_pc as usize;
        let addr_prev = self.addr_prev as usize;
        let s = self.reg_s as usize + 0x100;

        match self.cycle {
            2 => {
                self.addr = read_u8!(mm, pc) as u16;
                self.reg_pc = self.reg_pc.wrapping_add(1);
                self.cycle += 1;
            }
            3 => {
                self.addr_prev = self.reg_pc;
                self.cycle += 1;
            }
            4 => {
                write_u8!(mm, s, (addr_prev >> 8) as u8);
                self.reg_s = self.reg_s.wrapping_sub(1);
                self.cycle += 1;
            }
            5 => {
                write_u8!(mm, s, (addr_prev & 0xff) as u8);
                self.reg_s = self.reg_s.wrapping_sub(1);
                self.cycle += 1;
            }
            6 => {
                self.addr |= (read_u8!(mm, pc) as u16) << 8;
                self.reg_pc = self.addr;
                self.cycle = 1;
            }
            _ => (),
        }
    }

    // LDA Load to A
    fn ex_lda(&mut self, mm: &mut MemoryMap, m: AddressMode) {
        self.handle_read(mm, m);

        if self.cycle == 1 {
            self.reg_a = self.value;

            // Update N and Z flags
            stat_nz!(self.reg_p, self.reg_a);
        }
    }

    // LDX Load to X
    fn ex_ldx(&mut self, mm: &mut MemoryMap, m: AddressMode) {
        self.handle_read(mm, m);

        if self.cycle == 1 {
            self.reg_x = self.value;

            // Update N and Z flags
            stat_nz!(self.reg_p, self.reg_x);
        }
    }

    // LDY Load to Y
    fn ex_ldy(&mut self, mm: &mut MemoryMap, m: AddressMode) {
        self.handle_read(mm, m);

        if self.cycle == 1 {
            self.reg_y = self.value;

            // Update N and Z flags
            stat_nz!(self.reg_p, self.reg_y);
        }
    }

    // LSR Logical Shift Right
    fn ex_lsr(&mut self, mm: &mut MemoryMap, m: AddressMode) {
        self.handle_read_modify_write(mm, m);

        if self.cycle == 1 {
            let t = self.value >> 1;

            if let AddressMode::Acc = m {
                self.reg_a = t;
            } else {
                write_u8!(mm, self.addr as usize, t);
            }

            // Update C flag
            update_status!(self.reg_p, (self.value & 1) == 1, C);

            // Update N and Z flags
            stat_nz!(self.reg_p, t);
        }
    }

    fn ex_nop(&mut self, mm: &mut MemoryMap, m: AddressMode) {
        self.handle_read(mm, m);
    }

    // ORA A = A | M
    fn ex_ora(&mut self, mm: &mut MemoryMap, m: AddressMode) {
        self.handle_read(mm, m);

        if self.cycle == 1 {
            self.reg_a = self.value | self.reg_a;

            // Update N and Z flags
            stat_nz!(self.reg_p, self.reg_a);
        }
    }

    // Push accumulator
    fn ex_pha(&mut self, mm: &mut MemoryMap) {
        let s = self.reg_s as usize + 0x100;

        match self.cycle {
            2 => {
                self.cycle += 1;
            }
            3 => {
                write_u8!(mm, s, self.reg_a);
                self.reg_s = self.reg_s.wrapping_sub(1);
                self.cycle = 1;
            }
            _ => (),
        }
    }

    // Push processor status
    fn ex_php(&mut self, mm: &mut MemoryMap) {
        let s = self.reg_s as usize + 0x100;

        match self.cycle {
            2 => {
                self.cycle += 1;
            }
            3 => {
                write_u8!(mm, s, self.reg_p | 0b00110000); // Set the 'B' flag to 0b11
                self.reg_s = self.reg_s.wrapping_sub(1);
                self.cycle = 1;
            }
            _ => (),
        }
    }

    // Pull accumulator
    fn ex_pla(&mut self, mm: &mut MemoryMap) {
        let s = self.reg_s as usize + 0x100;

        match self.cycle {
            2 => {
                self.cycle += 1;
            }
            3 => {
                self.reg_s = self.reg_s.wrapping_add(1);
                self.cycle += 1;
            }
            4 => {
                self.reg_a = read_u8!(mm, s);
                stat_nz!(self.reg_p, self.reg_a);
                self.cycle = 1;
            }
            _ => (),
        }
    }

    // Pull processor status
    fn ex_plp(&mut self, mm: &mut MemoryMap) {
        let s = self.reg_s as usize + 0x100;

        match self.cycle {
            2 => {
                self.cycle += 1;
            }
            3 => {
                self.reg_s = self.reg_s.wrapping_add(1);
                self.cycle += 1;
            }
            4 => {
                //self.reg_p = read_u8!(mm, s) & 0b11001111; // Ignore the 'B' Flag
                self.reg_p = read_u8!(mm, s) & 0b11001111 | 0b00100000; // (Match NESTEST.NES)
                self.cycle = 1;
            }
            _ => (),
        }
    }

    // ROL Rotate Left
    fn ex_rol(&mut self, mm: &mut MemoryMap, m: AddressMode) {
        self.handle_read_modify_write(mm, m);

        if self.cycle == 1 {
            let mut t = self.value << 1;

            if (self.reg_p & C) == C {
                t |= 1;
            }

            if let AddressMode::Acc = m {
                self.reg_a = t;
            } else {
                write_u8!(mm, self.addr as usize, t);
            }

            // Update C flag
            update_status!(self.reg_p, (self.value & 0x80) == 0x80, C);

            // Update N and Z flags
            stat_nz!(self.reg_p, t);
        }
    }

    // ROR Rotate Right
    fn ex_ror(&mut self, mm: &mut MemoryMap, m: AddressMode) {
        self.handle_read_modify_write(mm, m);

        if self.cycle == 1 {
            let mut t = self.value >> 1;

            if (self.reg_p & C) == C {
                t |= 0x80;
            }

            if let AddressMode::Acc = m {
                self.reg_a = t;
            } else {
                write_u8!(mm, self.addr as usize, t);
            }

            // Update C flag
            update_status!(self.reg_p, (self.value & 1) == 1, C);

            // Update N and Z flags
            stat_nz!(self.reg_p, t);
        }
    }

    // RTI Return from interrupt
    fn ex_rti(&mut self, mm: &mut MemoryMap) {
        let s = self.reg_s as usize + 0x100;

        match self.cycle {
            2 => {
                self.cycle += 1;
            }
            3 => {
                self.reg_s = self.reg_s.wrapping_add(1);
                self.cycle += 1;
            }
            4 => {
                //self.reg_p = read_u8!(mm, s);
                self.reg_p = read_u8!(mm, s) | 0b00100000; // MATCH NESTEST
                self.reg_s = self.reg_s.wrapping_add(1);
                self.cycle += 1;
            }
            5 => {
                self.reg_pc = read_u8!(mm, s) as u16;
                self.reg_s = self.reg_s.wrapping_add(1);
                self.cycle += 1;
            }
            6 => {
                self.reg_pc |= (read_u8!(mm, s) as u16) << 8;
                self.cycle = 1;
            }
            _ => (),
        }
    }

    // RTS Return from subroutine
    fn ex_rts(&mut self, mm: &mut MemoryMap) {
        let s = self.reg_s as usize + 0x100;

        match self.cycle {
            2 => {
                self.cycle += 1;
            }
            3 => {
                self.reg_s = self.reg_s.wrapping_add(1);
                self.cycle += 1;
            }
            4 => {
                self.reg_pc = read_u8!(mm, s) as u16;
                self.reg_s = self.reg_s.wrapping_add(1);
                self.cycle += 1;
            }
            5 => {
                self.reg_pc |= (read_u8!(mm, s) as u16) << 8;
                self.cycle += 1;
            }
            6 => {
                self.reg_pc = self.reg_pc.wrapping_add(1);
                self.cycle = 1;
            }
            _ => (),
        }
    }

    fn ex_sbc(&mut self, mm: &mut MemoryMap, m: AddressMode) {
        self.handle_read(mm, m);

        if self.cycle == 1 {
            self.value = !self.value;
            let t = self.reg_a as u16 + self.value as u16 + (self.reg_p & C == C) as u16;

            // Update C flag
            update_status!(self.reg_p, (t & 0x100) == 0x100, C);

            // Update V flag
            stat_v!(self.reg_p, self.reg_a, self.value, t & 0xff);

            self.reg_a = (t & 0xff) as u8;

            // Update N and Z flags
            stat_nz!(self.reg_p, self.reg_a);
        }
    }

    fn ex_sec(&mut self) {
        self.reg_p |= C;
        self.cycle = 1;
    }

    fn ex_sed(&mut self) {
        self.reg_p |= D;
        self.cycle = 1;
    }

    fn ex_sei(&mut self) {
        self.reg_p |= I;
        self.cycle = 1;
    }

    // STA Store A to memory
    fn ex_sta(&mut self, mm: &mut MemoryMap, m: AddressMode) {
        self.value = self.reg_a;
        self.handle_write(mm, m);
    }

    // STX Store X to memory
    fn ex_stx(&mut self, mm: &mut MemoryMap, m: AddressMode) {
        self.value = self.reg_x;
        self.handle_write(mm, m);
    }

    // STY Store Y to memory
    fn ex_sty(&mut self, mm: &mut MemoryMap, m: AddressMode) {
        self.value = self.reg_y;
        self.handle_write(mm, m);
    }

    // TAX Transfer A to X
    fn ex_tax(&mut self) {
        self.reg_x = self.reg_a;
        self.cycle = 1;

        // Update N and Z flags
        stat_nz!(self.reg_p, self.reg_x);
    }

    // TAY Transfer A to Y
    fn ex_tay(&mut self) {
        self.reg_y = self.reg_a;
        self.cycle = 1;

        // Update N and Z flags
        stat_nz!(self.reg_p, self.reg_y);
    }

    // TSX Transfer S to X
    fn ex_tsx(&mut self) {
        self.reg_x = self.reg_s;
        self.cycle = 1;

        // Update N and Z flags
        stat_nz!(self.reg_p, self.reg_x);
    }

    // TXA Transfer X to A
    fn ex_txa(&mut self) {
        self.reg_a = self.reg_x;
        self.cycle = 1;

        // Update N and Z flags
        stat_nz!(self.reg_p, self.reg_a);
    }

    // TXS Transfer X to stack pointer
    fn ex_txs(&mut self) {
        self.reg_s = self.reg_x;
        self.cycle = 1;
    }

    // TYA Transfer Y to A
    fn ex_tya(&mut self) {
        self.reg_a = self.reg_y;
        self.cycle = 1;

        // Update N and Z flags
        stat_nz!(self.reg_p, self.reg_a);
    }

    // Unusual instructions implementations

    // AHX Store A & X & (ADDR_HI + 1) to memory
    fn ex_ahx(&mut self, mm: &mut MemoryMap, m: AddressMode) {
        info!("Unusual instrction {:?}", self.inst);
        self.value = self.reg_a & self.reg_x & ((self.addr >> 8) as u8).wrapping_add(1);
        self.handle_write(mm, m);
    }

    // DCP Decrement then Compare (DEC, CMP)
    fn ex_dcp(&mut self, mm: &mut MemoryMap, m: AddressMode) {
        info!("Unusual instrction {:?}", self.inst);
        self.handle_read_modify_write(mm, m);

        if self.cycle == 1 {
            let t = self.value.wrapping_sub(1);

            write_u8!(mm, self.addr as usize, t);

            // Update C flag
            update_status!(self.reg_p, self.reg_a >= t, C);

            // Update N and Z flags
            stat_nz!(self.reg_p, self.reg_a.wrapping_sub(t));
        }
    }

    // ISB Increment memory then SBC
    fn ex_isb(&mut self, mm: &mut MemoryMap, m: AddressMode) {
        info!("Unusual instrction {:?}", self.inst);
        self.handle_read_modify_write(mm, m);

        if self.cycle == 1 {
            self.value = self.value.wrapping_add(1);
            write_u8!(mm, self.addr as usize, self.value);

            self.value = !self.value;
            let t = self.reg_a as u16 + self.value as u16 + (self.reg_p & C == C) as u16;

            // Update C flag
            update_status!(self.reg_p, (t & 0x100) == 0x100, C);

            // Update V flag
            stat_v!(self.reg_p, self.reg_a, self.value, t & 0xff);

            self.reg_a = (t & 0xff) as u8;

            // Update N and Z flags
            stat_nz!(self.reg_p, self.reg_a);
        }
    }

    fn ex_lax(&mut self, mm: &mut MemoryMap, m: AddressMode) {
        info!("Unusual instrction {:?}", self.inst);
        self.handle_read(mm, m);

        if self.cycle == 1 {
            self.reg_a = self.value;
            self.reg_x = self.value;

            // Update N and Z flags
            stat_nz!(self.reg_p, self.reg_a);
        }
    }

    // RLA
    fn ex_rla(&mut self, mm: &mut MemoryMap, m: AddressMode) {
        info!("Unusual instrction {:?}", self.inst);
        self.handle_read_modify_write(mm, m);

        if self.cycle == 1 {
            let mut t = self.value << 1;

            if (self.reg_p & C) == C {
                t |= 1;
            }

            write_u8!(mm, self.addr as usize, t);

            // Update C flag
            update_status!(self.reg_p, (self.value & 0x80) == 0x80, C);

            self.reg_a = t & self.reg_a;

            // Update N and Z flags
            stat_nz!(self.reg_p, self.reg_a);
        }
    }

    // RRA Rotate Right then ADC
    fn ex_rra(&mut self, mm: &mut MemoryMap, m: AddressMode) {
        info!("Unusual instrction {:?}", self.inst);
        self.handle_read_modify_write(mm, m);

        if self.cycle == 1 {
            let mut t = self.value >> 1;

            if (self.reg_p & C) == C {
                t |= 0x80;
            }

            write_u8!(mm, self.addr as usize, t);

            let t2 = self.reg_a as u16 + t as u16 + ((self.value & 1) == 1) as u16;

            // Update C flag
            update_status!(self.reg_p, (t2 & 0x100) == 0x100, C);

            // Update V flag
            stat_v!(self.reg_p, self.reg_a, t, t2 & 0xff);

            self.reg_a = (t2 & 0xff) as u8;

            // Update N and Z flags
            stat_nz!(self.reg_p, self.reg_a);
        }
    }

    // SAX Store A & X to memory
    fn ex_sax(&mut self, mm: &mut MemoryMap, m: AddressMode) {
        info!("Unusual instrction {:?}", self.inst);
        self.value = self.reg_a & self.reg_x;
        self.handle_write(mm, m);
    }

    // SHX Store X & (ADDR_HI + 1) to memory
    fn ex_shx(&mut self, mm: &mut MemoryMap, m: AddressMode) {
        info!("Unusual instrction {:?}", self.inst);
        self.value = self.reg_x & ((self.addr >> 8) as u8).wrapping_add(1);
        self.handle_write(mm, m);
    }

    // SHY Store Y & (ADDR_HI + 1) to memory
    fn ex_shy(&mut self, mm: &mut MemoryMap, m: AddressMode) {
        info!("Unusual instrction {:?}", self.inst);
        self.value = self.reg_y & ((self.addr >> 8) as u8).wrapping_add(1);
        self.handle_write(mm, m);
    }

    // SLO Arithmetic Shift Left then ORA
    fn ex_slo(&mut self, mm: &mut MemoryMap, m: AddressMode) {
        info!("Unusual instrction {:?}", self.inst);
        self.handle_read_modify_write(mm, m);

        if self.cycle == 1 {
            let t = self.value << 1;

            write_u8!(mm, self.addr as usize, t);

            // Update C flag
            update_status!(self.reg_p, (self.value & 0x80) == 0x80, C);

            self.reg_a = t | self.reg_a;

            // Update N and Z flags
            stat_nz!(self.reg_p, self.reg_a);
        }
    }

    // SRE Locical Shift Right then XOR
    fn ex_sre(&mut self, mm: &mut MemoryMap, m: AddressMode) {
        info!("Unusual instrction {:?}", self.inst);
        self.handle_read_modify_write(mm, m);

        if self.cycle == 1 {
            let t = self.value >> 1;

            write_u8!(mm, self.addr as usize, t);

            // Update C flag
            update_status!(self.reg_p, (self.value & 1) == 1, C);

            self.reg_a = t ^ self.reg_a;

            // Update N and Z flags
            stat_nz!(self.reg_p, self.reg_a);
        }
    }
}

impl std::fmt::Display for Cpu6502 {
    fn fmt(&self, f: &mut std::fmt::Formatter) -> std::fmt::Result {
        write!(f, "instruction count: {:}\n", self.inst_count)?;
        write!(f, "cycle count: {:}\n", self.cycle_count)?;
        write!(f, "== Current CPU State ===========================\n")?;
        write!(
            f,
            "A: {:02x}\nX: {:02x} Y: {:02x}\n",
            self.reg_a, self.reg_x, self.reg_y
        )?;
        write!(f, "STACK: {:04x}\n", self.reg_s as u16 + 0x100)?;
        write!(f, "PC:   {:04x}\nSTATUS: {:02x}\n", self.reg_pc, self.reg_p)?;
        write!(f, "================================================")?;
        Ok(())
    }
}

#[cfg(test)]
mod test {
    use super::Cpu6502;
    use super::*;
    use crate::mem::MemoryMap;
    use crate::rom::Rom;

    #[derive(Eq, PartialEq)]
    struct TestState {
        status: String,
        a: u8,
        x: u8,
        y: u8,
        sp: u16,
        pc: u16,
        cycle: u8,
    }

    impl std::default::Default for TestState {
        fn default() -> Self {
            TestState {
                a: 0,
                x: 0,
                y: 0,
                sp: 0x100,
                pc: 0x200,
                status: String::from("nv.bDizc"),
                cycle: 1,
            }
        }
    }

    impl std::fmt::Display for TestState {
        fn fmt(&self, f: &mut std::fmt::Formatter) -> std::fmt::Result {
            write!(
                f,
                "PC:{:04x} C:{} A:{:02x} X:{:02x} Y:{:02x} SP:{:04x} STATUS:{}",
                self.pc, self.cycle, self.a, self.x, self.y, self.sp, self.status
            )?;
            Ok(())
        }
    }

    impl std::fmt::Debug for TestState {
        fn fmt(&self, f: &mut std::fmt::Formatter) -> std::fmt::Result {
            write!(
                f,
                "PC:{:04x} C:{} A:{:02x} X:{:02x} Y:{:02x} SP:{:04x} STATUS:{}",
                self.pc, self.cycle, self.a, self.x, self.y, self.sp, self.status
            )?;
            Ok(())
        }
    }

    fn _set_state(cpu: &mut Cpu6502, s: &TestState) {
        cpu.reg_a = s.a;
        cpu.reg_x = s.x;
        cpu.reg_y = s.y;
        cpu.reg_s = (s.sp & 0xff) as u8;
        cpu.reg_pc = s.pc;
        cpu.cycle = s.cycle;

        for c in s.status.chars() {
            match c {
                'N' => cpu.reg_p |= N,
                'n' => cpu.reg_p &= !N,
                'V' => cpu.reg_p |= V,
                'v' => cpu.reg_p &= !V,
                'B' => cpu.reg_p |= B,
                'b' => cpu.reg_p &= !B,
                'D' => cpu.reg_p |= D,
                'd' => cpu.reg_p &= !D,
                'I' => cpu.reg_p |= I,
                'i' => cpu.reg_p &= !I,
                'Z' => cpu.reg_p |= Z,
                'z' => cpu.reg_p &= !Z,
                'C' => cpu.reg_p |= C,
                'c' => cpu.reg_p &= !C,
                '.' => (),
                _ => panic!("Bad test status"),
            }
        }
    }

    fn _get_state(cpu: &Cpu6502) -> TestState {
        let mut status = String::new();

        if cpu.reg_p & N == N {
            status.push('N');
        } else {
            status.push('n');
        }
        if cpu.reg_p & V == V {
            status.push('V');
        } else {
            status.push('v');
        }
        status.push('.');
        if cpu.reg_p & B == B {
            status.push('B');
        } else {
            status.push('b');
        }
        if cpu.reg_p & D == D {
            status.push('D');
        } else {
            status.push('d');
        }
        if cpu.reg_p & I == I {
            status.push('I');
        } else {
            status.push('i');
        }
        if cpu.reg_p & Z == Z {
            status.push('Z');
        } else {
            status.push('z');
        }
        if cpu.reg_p & C == C {
            status.push('C');
        } else {
            status.push('c');
        }

        TestState {
            a: cpu.reg_a,
            x: cpu.reg_x,
            y: cpu.reg_y,
            sp: 0x100 | cpu.reg_s as u16,
            pc: cpu.reg_pc,
            status: status,
            cycle: cpu.cycle,
        }
    }

    fn _run(cpu: &mut Cpu6502, mm: &mut MemoryMap, clks: usize) {
        let mut _events = VecDeque::new();
        for _ in 0..clks {
            cpu.tick(mm, &mut _events)
        }
    }

    #[test]
    fn test_nestest() {
        use crate::ppu::Ppu2c02;
        use std::fs::File;
        use std::io::{self, BufRead};
        use std::path::Path;

        fn read_lines<P>(filename: P) -> io::Result<io::Lines<io::BufReader<File>>>
        where
            P: AsRef<Path>,
        {
            let file = File::open(filename)?;
            Ok(io::BufReader::new(file).lines())
        }

        fn disassemble_nestest(cpu: &Cpu6502, mm: &mut MemoryMap) -> String {
            let (pc, inst, a, x, y, p, s) = cpu.prev_state;

            // Disassembly info for debug
            let b0 = peek_u8!(mm, pc as usize);
            let b1 = peek_u8!(mm, pc as usize + 1);
            let b2 = peek_u8!(mm, pc as usize + 2);
            let imm_addr = (b2 as u16) << 8 | b1 as u16;
            let cal_addr = cpu.addr;
            let (name, operand, size) = inst.info((b1, imm_addr, cal_addr));
            format!(
                "{:04X}  {}{:>5} {:27} A:{:02X} X:{:02X} Y:{:02X} P:{:02X} SP:{:02X}",
                pc,
                match size {
                    1 => format!("{:02X}      ", b0),
                    2 => format!("{:02X} {:02X}   ", b0, b1),
                    3 => format!("{:02X} {:02X} {:02X}", b0, b1, b2),
                    _ => panic!("Bad Instruction Size"),
                },
                name.to_ascii_uppercase(),
                match inst {
                    Instruction::Adc(m)
                    | Instruction::Asl(m)
                    | Instruction::And(m)
                    | Instruction::Bit(m)
                    | Instruction::Cmp(m)
                    | Instruction::Cpx(m)
                    | Instruction::Cpy(m)
                    | Instruction::Dcp(m)
                    | Instruction::Dec(m)
                    | Instruction::Eor(m)
                    | Instruction::Inc(m)
                    | Instruction::Isb(m)
                    | Instruction::Jmp(m)
                    | Instruction::Lax(m)
                    | Instruction::Lda(m)
                    | Instruction::Ldx(m)
                    | Instruction::Ldy(m)
                    | Instruction::Lsr(m)
                    | Instruction::Nop(m)
                    | Instruction::Ora(m)
                    | Instruction::Rla(m)
                    | Instruction::Rol(m)
                    | Instruction::Ror(m)
                    | Instruction::Rra(m)
                    | Instruction::Sax(m)
                    | Instruction::Sbc(m)
                    | Instruction::Slo(m)
                    | Instruction::Sre(m)
                    | Instruction::Sta(m)
                    | Instruction::Stx(m)
                    | Instruction::Sty(m) => match m {
                        AddressMode::Abs | AddressMode::Zp =>
                            operand.to_ascii_uppercase()
                                + &format!(" = {:02X}", cpu.debugu8).to_owned(),
                        AddressMode::Zpx | AddressMode::Zpy =>
                            operand.to_ascii_uppercase()
                                + &format!(
                                    " @ {:02X} = {:02X}",
                                    cpu.addr.to_owned(),
                                    cpu.debugu8.to_owned(),
                                ),
                        AddressMode::Abx | AddressMode::Aby =>
                            operand.to_ascii_uppercase()
                                + &format!(
                                    " @ {:04X} = {:02X}",
                                    cpu.addr.to_owned(),
                                    cpu.debugu8.to_owned(),
                                ),
                        AddressMode::Izx =>
                            operand.to_ascii_uppercase()
                                + &format!(
                                    " @ {:02X} = {:04X} = {:02X}",
                                    cpu.ptr.wrapping_sub(1).to_owned(),
                                    cpu.addr.to_owned(),
                                    cpu.debugu8.to_owned()
                                ),
                        AddressMode::Izy =>
                            operand.to_ascii_uppercase()
                                + &format!(
                                    " = {:04X} @ {:04X} = {:02X}",
                                    cpu.debugu16.to_owned(),
                                    cpu.addr.to_owned(),
                                    cpu.debugu8.to_owned()
                                ),
                        AddressMode::Ind =>
                            operand.to_ascii_uppercase()
                                + &format!(" = {:04X}", cpu.debugu16.to_owned()),
                        _ => operand.to_ascii_uppercase(),
                    },
                    _ => operand.to_ascii_uppercase(),
                },
                a,
                x,
                y,
                p,
                s
            )
        }

        let path = Path::new("./test/nestest.nes");
        let rom = Rom::from_file(path).unwrap();
        let mut cpu = Cpu6502::new();
        let ppu = Ppu2c02::new(rom.chr_rom.to_owned());
        let mut mm = MemoryMap::new(&rom, ppu);
        let mut _events = VecDeque::new();

        let mut test_lines: Vec<String> = Vec::new();

        cpu.power_on_reset(&mut mm);

        // Jump to the start of the golden log file
        cpu.reg_pc = 0xc000;

        for _ in 0..50000 {
            cpu.tick(&mut mm, &mut _events);
            if cpu.cycle == 1 {
                let out = disassemble_nestest(&cpu, &mut mm);
                test_lines.push(out);
            }
        }

        if let Ok(lines) = read_lines("./test/nestest.log") {
            for (i, (l1, l2)) in test_lines.iter().zip(lines).enumerate() {
                if let Ok(l2) = l2 {
                    assert_eq!(&l1[0..15], &l2[0..15], "Execution error @ {}", i);
                    assert_eq!(&l1[16..48], &l2[16..48], "Instruction error @ {}", i);
                    assert_eq!(&l1[48..73], &l2[48..73], "Status error @ {}", i);
                }
            }
        }
    }

    #[test]
    fn test_reset() {
        let mut mm = MemoryMap::new_stub();
        let mut cpu = Cpu6502::new();
        cpu.reg_a = 0x55u8;

        assert_eq!(cpu.reg_a, 0x55);
        cpu.reset(&mut mm);
        assert_eq!(cpu.reg_a, 0x55);
    }

    #[test]
    fn test_power_on_reset() {
        let mut mm = MemoryMap::new_stub();
        let mut cpu = Cpu6502::new();
        cpu.reg_a = 0x55u8;

        assert_eq!(cpu.reg_a, 0x55);
        cpu.power_on_reset(&mut mm);
        assert_eq!(cpu.reg_a, 0);
    }
<<<<<<< HEAD
=======

    #[test]
    fn test_adc() {
        let mut mm = MemoryMap::new_stub();
        let mut cpu = Cpu6502::new();

        let testcases = vec![
            (0, "nv.bDiZc", 0, "nv.bDiZc", 0),
            (0, "nv.bDiZc", 0xff, "Nv.bDizc", 0xff),
            (0xff, "nv.bDiZc", 0, "nv.bDiZC", 0x1),
            (0x11, "nv.bDiZc", 0x33, "nv.bDizc", 0x22),
            (0x11, "nv.bDiZC", 0x34, "nv.bDizc", 0x22),
            (0xff, "nv.bDiZC", 0, "nv.bDiZC", 0),
        ];

        for (start_a, start_s, end_a, end_s, val) in testcases {
            let desc = format!("{} + {} = {}", start_a, val, end_a);

            let mut init = TestState {
                pc: 0x200,
                a: start_a,
                status: String::from(start_s),
                ..Default::default()
            };

            let mut end = TestState {
                pc: 0x202,
                a: end_a,
                status: String::from(end_s),
                ..Default::default()
            };

            cpu.set_internal_ram(vec![(0x200, 0x69), (0x201, val)]);
            set_state(&mut cpu, &init);
            run(&mut cpu, &mut mm, 2);
            assert_eq!(cpu.inst, Instruction::Adc(AddressMode::Imm));
            assert_eq!(end, get_state(&cpu), "{:?} {}", cpu.inst, desc);

            cpu.set_internal_ram(vec![(0x200, 0x65), (0x201, 0x30), (0x30, val)]);
            set_state(&mut cpu, &init);
            run(&mut cpu, &mut mm, 3);
            assert_eq!(cpu.inst, Instruction::Adc(AddressMode::Zp));
            assert_eq!(end, get_state(&cpu), "{:?} {}", cpu.inst, desc);

            cpu.set_internal_ram(vec![(0x200, 0x75), (0x201, 0x30), (0x50, val)]);
            init.x = 0x20;
            end.x = 0x20;
            set_state(&mut cpu, &init);
            run(&mut cpu, &mut mm, 4);
            assert_eq!(cpu.inst, Instruction::Adc(AddressMode::Zpx));
            assert_eq!(end, get_state(&cpu), "{:?} {}", cpu.inst, desc);

            cpu.set_internal_ram(vec![
                (0x200, 0x6D),
                (0x201, 0x23),
                (0x202, 0x01),
                (0x0123, val),
            ]);
            end.pc = init.pc + 3;
            set_state(&mut cpu, &init);
            run(&mut cpu, &mut mm, 4);
            assert_eq!(cpu.inst, Instruction::Adc(AddressMode::Abs));
            assert_eq!(end, get_state(&cpu), "{:?} {}", cpu.inst, desc);

            cpu.set_internal_ram(vec![
                (0x200, 0x7D),
                (0x201, 0x23),
                (0x202, 0x01),
                (0x0143, val),
            ]);
            init.x = 0x20;
            end.x = 0x20;
            end.pc = init.pc + 3;
            set_state(&mut cpu, &init);
            run(&mut cpu, &mut mm, 5);
            assert_eq!(cpu.inst, Instruction::Adc(AddressMode::Abx));
            assert_eq!(end, get_state(&cpu), "{:?} {}", cpu.inst, desc);

            cpu.set_internal_ram(vec![
                (0x200, 0x79),
                (0x201, 0x23),
                (0x202, 0x01),
                (0x0143, val),
            ]);
            init.y = 0x20;
            end.y = 0x20;
            end.pc = init.pc + 3;
            set_state(&mut cpu, &init);
            run(&mut cpu, &mut mm, 5);
            assert_eq!(cpu.inst, Instruction::Adc(AddressMode::Aby));
            assert_eq!(end, get_state(&cpu), "{:?} {}", cpu.inst, desc);

            cpu.set_internal_ram(vec![
                (0x200, 0x61),
                (0x201, 0x51),
                (0x50, 0x23),
                (0x51, 0x01),
                (0x0123, val),
            ]);
            init.x = 0xff;
            end.x = 0xff;
            end.pc = init.pc + 2;
            set_state(&mut cpu, &init);
            run(&mut cpu, &mut mm, 6);
            assert_eq!(cpu.inst, Instruction::Adc(AddressMode::Izx));
            assert_eq!(end, get_state(&cpu), "{:?} {}", cpu.inst, desc);

            cpu.set_internal_ram(vec![
                (0x200, 0x71),
                (0x201, 0x40),
                (0x40, 0x23),
                (0x41, 0x01),
                (0x0123 + 0xff, val),
            ]);
            init.y = 0xff;
            end.y = 0xff;
            end.pc = init.pc + 2;
            set_state(&mut cpu, &init);
            run(&mut cpu, &mut mm, 6);
            assert_eq!(cpu.inst, Instruction::Adc(AddressMode::Izy));
            assert_eq!(end, get_state(&cpu), "{:?} {}", cpu.inst, desc);
        }
    }

    #[test]
    fn test_sta() {
        let mut mm = MemoryMap::new_stub();

        let testcases = vec![(0), (1), (0x80), (0xff)];

        for a in testcases {
            let desc = format!("M = {}", a);

            let mut init = TestState {
                pc: 0x200,
                a: a,
                ..Default::default()
            };

            let mut end = TestState {
                a: a,
                ..Default::default()
            };

            let mut cpu = Cpu6502::new();
            set_state(&mut cpu, &init);
            cpu.set_internal_ram(vec![(0x200, 0x85), (0x201, 0x30)]);
            run(&mut cpu, &mut mm, 3);
            end.pc = init.pc + 2;
            assert_eq!(cpu.inst, Instruction::Sta(AddressMode::Zp));
            assert_eq!(end, get_state(&cpu), "{:?} {}", cpu.inst, desc);
            assert_eq!(a, cpu.internal_ram[0x30]);

            let mut cpu = Cpu6502::new();
            cpu.set_internal_ram(vec![(0x200, 0x95), (0x201, 0x30)]);
            init.x = 0x20;
            end.x = 0x20;
            set_state(&mut cpu, &init);
            run(&mut cpu, &mut mm, 4);
            assert_eq!(cpu.inst, Instruction::Sta(AddressMode::Zpx));
            assert_eq!(end, get_state(&cpu), "{:?} {}", cpu.inst, desc);
            assert_eq!(a, cpu.internal_ram[0x50]);

            let mut cpu = Cpu6502::new();
            cpu.set_internal_ram(vec![(0x200, 0x8D), (0x201, 0x23), (0x202, 0x01)]);
            end.pc = init.pc + 3;
            set_state(&mut cpu, &init);
            run(&mut cpu, &mut mm, 4);
            assert_eq!(cpu.inst, Instruction::Sta(AddressMode::Abs));
            assert_eq!(end, get_state(&cpu), "{:?} {}", cpu.inst, desc);
            assert_eq!(a, cpu.internal_ram[0x0123]);

            let mut cpu = Cpu6502::new();
            cpu.set_internal_ram(vec![(0x200, 0x9D), (0x201, 0x23), (0x202, 0x01)]);
            init.x = 0x20;
            end.x = 0x20;
            end.pc = init.pc + 3;
            set_state(&mut cpu, &init);
            run(&mut cpu, &mut mm, 5);
            assert_eq!(cpu.inst, Instruction::Sta(AddressMode::Abx));
            assert_eq!(end, get_state(&cpu), "{:?} {}", cpu.inst, desc);
            assert_eq!(a, cpu.internal_ram[0x0143]);

            let mut cpu = Cpu6502::new();
            cpu.set_internal_ram(vec![(0x200, 0x99), (0x201, 0x23), (0x202, 0x01)]);
            init.y = 0x30;
            end.y = 0x30;
            end.pc = init.pc + 3;
            set_state(&mut cpu, &init);
            run(&mut cpu, &mut mm, 5);
            assert_eq!(cpu.inst, Instruction::Sta(AddressMode::Aby));
            assert_eq!(end, get_state(&cpu), "{:?} {}", cpu.inst, desc);
            assert_eq!(a, cpu.internal_ram[0x0153]);

            let mut cpu = Cpu6502::new();
            cpu.set_internal_ram(vec![
                (0x200, 0x81),
                (0x201, 0x51),
                (0x50, 0x23),
                (0x51, 0x01),
            ]);
            init.x = 0xff;
            end.x = 0xff;
            end.pc = init.pc + 2;
            set_state(&mut cpu, &init);
            run(&mut cpu, &mut mm, 6);
            assert_eq!(cpu.inst, Instruction::Sta(AddressMode::Izx));
            assert_eq!(end, get_state(&cpu), "{:?} {}", cpu.inst, desc);
            assert_eq!(a, cpu.internal_ram[0x0123]);

            let mut cpu = Cpu6502::new();
            cpu.set_internal_ram(vec![
                (0x200, 0x91),
                (0x201, 0x40),
                (0x40, 0x23),
                (0x41, 0x01),
            ]);
            init.y = 0xff;
            end.y = 0xff;
            end.pc = init.pc + 2;
            set_state(&mut cpu, &init);
            run(&mut cpu, &mut mm, 6);
            assert_eq!(cpu.inst, Instruction::Sta(AddressMode::Izy));
            assert_eq!(end, get_state(&cpu), "{:?} {}", cpu.inst, desc);
            assert_eq!(a, cpu.internal_ram[0x0123 + 0xff]);
        }
    }

    #[test]
    fn test_stx() {
        let mut mm = MemoryMap::new_stub();

        let testcases = vec![(0), (1), (0x80), (0xff)];

        for x in testcases {
            let desc = format!("M = {}", x);

            let init = TestState {
                pc: 0x200,
                x: x,
                y: 0x30,
                ..Default::default()
            };

            let mut end = TestState {
                x: x,
                y: 0x30,
                ..Default::default()
            };

            let mut cpu = Cpu6502::new();
            set_state(&mut cpu, &init);
            cpu.set_internal_ram(vec![(0x200, 0x86), (0x201, 0x30)]);
            run(&mut cpu, &mut mm, 3);
            end.pc = init.pc + 2;
            assert_eq!(cpu.inst, Instruction::Stx(AddressMode::Zp));
            assert_eq!(end, get_state(&cpu), "{:?} {}", cpu.inst, desc);
            assert_eq!(x, cpu.internal_ram[0x30]);

            let mut cpu = Cpu6502::new();
            set_state(&mut cpu, &init);
            cpu.set_internal_ram(vec![(0x200, 0x96), (0x201, 0x30)]);
            run(&mut cpu, &mut mm, 4);
            end.pc = init.pc + 2;
            assert_eq!(cpu.inst, Instruction::Stx(AddressMode::Zpy));
            assert_eq!(end, get_state(&cpu), "{:?} {}", cpu.inst, desc);
            assert_eq!(x, cpu.internal_ram[0x60]);

            let mut cpu = Cpu6502::new();
            cpu.set_internal_ram(vec![(0x200, 0x8E), (0x201, 0x23), (0x202, 0x01)]);
            set_state(&mut cpu, &init);
            end.pc = init.pc + 3;
            run(&mut cpu, &mut mm, 4);
            assert_eq!(cpu.inst, Instruction::Stx(AddressMode::Abs));
            assert_eq!(end, get_state(&cpu), "{:?} {}", cpu.inst, desc);
            assert_eq!(x, cpu.internal_ram[0x0123]);
        }
    }

    #[test]
    fn test_asl() {
        let mut mm = MemoryMap::new_stub();

        let testcases = vec![
            (0, "nv.bDiZc", 0, "nv.bDiZc"),
            (1, "nv.bDizc", 2, "nv.bDizc"),
        ];

        for (val, s1, res, s2) in testcases {
            let desc = format!("M = {} << 1", val);

            let mut init = TestState {
                pc: 0x200,
                x: 0x80,
                y: 0x30,
                status: String::from(s1),
                ..Default::default()
            };

            let mut end = TestState {
                x: 0x80,
                y: 0x30,
                status: String::from(s2),
                ..Default::default()
            };

            let mut cpu = Cpu6502::new();
            init.a = val;
            end.a = res;
            set_state(&mut cpu, &init);
            cpu.set_internal_ram(vec![(0x200, 0x0A)]);
            run(&mut cpu, &mut mm, 2);
            end.pc = init.pc + 1;
            assert_eq!(cpu.inst, Instruction::Asl(AddressMode::Acc));
            assert_eq!(end, get_state(&cpu), "{:?} {}", cpu.inst, desc);

            let mut cpu = Cpu6502::new();
            init.a = 0;
            end.a = 0;
            set_state(&mut cpu, &init);
            cpu.set_internal_ram(vec![(0x200, 0x06), (0x201, 0x30), (0x30, val)]);
            run(&mut cpu, &mut mm, 5);
            end.pc = init.pc + 2;
            assert_eq!(cpu.inst, Instruction::Asl(AddressMode::Zp));
            assert_eq!(end, get_state(&cpu), "{:?} {}", cpu.inst, desc);
            assert_eq!(res, cpu.internal_ram[0x30]);

            // let mut cpu = Cpu6502::new();
            // set_state(&mut cpu, &init);
            // cpu.set_internal_ram(vec![(0x200, 0x16), (0x201, 0x30), (0x30, val)]);
            // run(&mut cpu, &mut mm, 6);
            // end.pc = init.pc + 2;
            // assert_eq!(cpu.inst, Instruction::Asl(AddressMode::Zpx));
            // assert_eq!(end, get_state(&cpu), "{:?} {}", cpu.inst, desc);
            // assert_eq!(res, cpu.internal_ram[0xb0]);

            // let mut cpu = Cpu6502::new();
            // cpu.set_internal_ram(vec![(0x200, 0x0E), (0x201, 0x23), (0x202, 0x01)]);
            // set_state(&mut cpu, &init);
            // end.pc = init.pc + 3;
            // run(&mut cpu, &mut mm, 6);
            // assert_eq!(cpu.inst, Instruction::Asl(AddressMode::Abs));
            // assert_eq!(end, get_state(&cpu), "{:?} {}", cpu.inst, desc);
            // assert_eq!(res, cpu.internal_ram[0x0123]);

            // let mut cpu = Cpu6502::new();
            // cpu.set_internal_ram(vec![(0x200, 0x1E), (0x201, 0x23), (0x202, 0x01)]);
            // set_state(&mut cpu, &init);
            // end.pc = init.pc + 3;
            // run(&mut cpu, &mut mm, 7);
            // assert_eq!(cpu.inst, Instruction::Asl(AddressMode::Abx));
            // assert_eq!(end, get_state(&cpu), "{:?} {}", cpu.inst, desc);
            // assert_eq!(res, cpu.internal_ram[0x0123]);
        }
    }
>>>>>>> fa3006c3
}<|MERGE_RESOLUTION|>--- conflicted
+++ resolved
@@ -250,324 +250,7 @@
 }
 
 impl Instruction {
-<<<<<<< HEAD
-    fn info(&self, o: (u8, u16, u16)) -> (&str, String, u8) {
-        use AddressMode::*;
-        use Instruction::*;
-
-        match *self {
-            Adc(m) => ("adc", m.display(o), m.size()),
-            And(m) => ("and", m.display(o), m.size()),
-            Asl(m) => ("asl", m.display(o), m.size()),
-            Bcc => ("bcc", Rel.display(o), 2),
-            Bcs => ("bcs", Rel.display(o), 2),
-            Beq => ("beq", Rel.display(o), 2),
-            Bit(m) => ("bit", m.display(o), m.size()),
-            Bmi => ("bmi", Rel.display(o), 2),
-            Bne => ("bne", Rel.display(o), 2),
-            Bpl => ("bpl", Rel.display(o), 2),
-            Brk => ("brk", "".to_string(), 1),
-            Bvc => ("bvc", Rel.display(o), 2),
-            Bvs => ("bvs", Rel.display(o), 2),
-            Clc => ("clc", "".to_string(), 1),
-            Cld => ("cld", "".to_string(), 1),
-            Cli => ("cli", "".to_string(), 1),
-            Clv => ("clv", "".to_string(), 1),
-            Cmp(m) => ("cmp", m.display(o), m.size()),
-            Cpx(m) => ("cpx", m.display(o), m.size()),
-            Cpy(m) => ("cpy", m.display(o), m.size()),
-            Dec(m) => ("dec", m.display(o), m.size()),
-            Dex => ("dex", "".to_string(), 1),
-            Dey => ("dey", "".to_string(), 1),
-            Eor(m) => ("eor", m.display(o), m.size()),
-            Inc(m) => ("inc", m.display(o), m.size()),
-            Inx => ("inx", "".to_string(), 1),
-            Iny => ("iny", "".to_string(), 1),
-            Jmp(m) => ("jmp", m.display(o), m.size()),
-            Jsr(m) => ("jsr", m.display(o), m.size()),
-            Lda(m) => ("lda", m.display(o), m.size()),
-            Ldx(m) => ("ldx", m.display(o), m.size()),
-            Ldy(m) => ("ldy", m.display(o), m.size()),
-            Lsr(m) => ("lsr", m.display(o), m.size()),
-            Nop(m) => ("nop", m.display(o), m.size()),
-            Ora(m) => ("ora", m.display(o), m.size()),
-            Pha => ("pha", "".to_string(), 1),
-            Php => ("php", "".to_string(), 1),
-            Pla => ("pla", "".to_string(), 1),
-            Plp => ("plp", "".to_string(), 1),
-            Rol(m) => ("rol", m.display(o), m.size()),
-            Ror(m) => ("ror", m.display(o), m.size()),
-            Rti => ("rti", "".to_string(), 1),
-            Rts => ("rts", "".to_string(), 1),
-            Sbc(m) => ("sbc", m.display(o), m.size()),
-            Sec => ("sec", "".to_string(), 1),
-            Sed => ("sed", "".to_string(), 1),
-            Sei => ("sei", "".to_string(), 1),
-            Sta(m) => ("sta", m.display(o), m.size()),
-            Stx(m) => ("stx", m.display(o), m.size()),
-            Sty(m) => ("sty", m.display(o), m.size()),
-            Tax => ("tax", "".to_string(), 1),
-            Tay => ("tay", "".to_string(), 1),
-            Tsx => ("tsx", "".to_string(), 1),
-            Txa => ("txa", "".to_string(), 1),
-            Txs => ("txs", "".to_string(), 1),
-            Tya => ("tya", "".to_string(), 1),
-
-            Ahx(m) => ("ahx", m.display(o), m.size()),
-            Alr => ("alr", "".to_string(), 1),
-            Anc => ("anc", "".to_string(), 1),
-            Arr => ("arr", "".to_string(), 1),
-            Axs => ("axs", "".to_string(), 1),
-            Dcp(m) => ("*dcp", m.display(o), m.size()),
-            Isb(m) => ("*isb", m.display(o), m.size()),
-            Kil(m) => ("kil", m.display(o), m.size()),
-            Las => ("las", "".to_string(), 1),
-            Lax(m) => ("*lax", m.display(o), m.size()),
-            Rla(m) => ("rla", m.display(o), m.size()),
-            Rra(m) => ("rra", m.display(o), m.size()),
-            Sax(m) => ("*sax", m.display(o), m.size()),
-            Shx(m) => ("shx", m.display(o), m.size()),
-            Shy(m) => ("shy", m.display(o), m.size()),
-            Slo(m) => ("*slo", m.display(o), m.size()),
-            Sre(m) => ("*sre", m.display(o), m.size()),
-            Tas => ("tas", "".to_string(), 1),
-            Xaa => ("xaa", "".to_string(), 1),
-
-            Nmi => ("nmi", "".to_string(), 1),
-            Irq => ("irq", "".to_string(), 1),
-        }
-    }
-}
-
-pub struct Cpu6502 {
-    reg_a: u8,   // Accumulator
-    reg_x: u8,   // Index X
-    reg_y: u8,   // Index Y
-    reg_pc: u16, // Program counter
-    reg_s: u8,   // Stack pointer
-    reg_p: u8,   // Status
-
-    inst_count: u64,
-    cycle_count: u64,
-
-    inst: Instruction,
-
-    nmi_pending: bool,
-    irq_level: bool,
-
-    addr: u16,
-    addr_prev: u16,
-    ptr: u8,
-    value: u8,
-    cycle: u8,
-
-    trace_on: bool,
-    prev_state: (u16, Instruction, u8, u8, u8, u8, u8),
-    debugu8: u8,
-    debugu16: u16,
-}
-
-impl Cpu6502 {
-    pub fn new() -> Cpu6502 {
-        Cpu6502 {
-            reg_a: 0,
-            reg_x: 0,
-            reg_y: 0,
-            reg_pc: 0,
-            reg_p: 0,
-            reg_s: 0,
-
-            inst_count: 0,
-            cycle_count: 0,
-
-            inst: Instruction::Brk,
-
-            nmi_pending: false,
-            irq_level: true,
-
-            addr: 0,
-            addr_prev: 0,
-            ptr: 0,
-            value: 0,
-            cycle: 1,
-
-            trace_on: false,
-            prev_state: (0, Instruction::Brk, 0, 0, 0, 0, 0),
-            debugu8: 0,
-            debugu16: 0,
-        }
-    }
-
-    pub fn reset(&mut self, mm: &mut MemoryMap) {
-        info!("Reset CPU");
-
-        self.reg_p |= I;
-
-        self.reg_s = self.reg_s.wrapping_sub(3);
-
-        // Load the reset vector
-        self.reg_pc =
-            (peek_u8!(mm, RESET_VECTOR + 1) as u16) << 8 | peek_u8!(mm, RESET_VECTOR) as u16;
-    }
-
-    pub fn power_on_reset(&mut self, mm: &mut MemoryMap) {
-        info!("Power Cycle CPU");
-
-        self.reg_a = 0;
-        self.reg_x = 0;
-        self.reg_y = 0;
-        self.reg_p = 0x34;
-
-        // To match nestest, OK?
-        self.reg_p = 0b0010_0100;
-
-        self.reg_s = 0xfd;
-
-        // Load the reset vector
-        self.reg_pc =
-            (peek_u8!(mm, RESET_VECTOR + 1) as u16) << 8 | peek_u8!(mm, RESET_VECTOR) as u16;
-    }
-
-    pub fn _irq(&mut self, level: bool) {
-        self.irq_level = level;
-    }
-
-    pub fn nmi(&mut self) {
-        self.nmi_pending = true;
-    }
-
-    pub fn tick(&mut self, mm: &mut MemoryMap, _e: &mut VecDeque<Event>) {
-        use Instruction::*;
-
-        match self.cycle {
-            0 => {
-                panic!("Cycle 0 is reserved");
-            }
-            1 => {
-                if self.trace_on && self.inst_count != 0 {
-                    let c = self.disassemble_nestest(mm);
-                    println!("{:>8}:  {}", self.inst_count, c);
-                }
-
-                // Check for interrupts
-                if self.nmi_pending {
-                    info!("NMI");
-                    self.nmi_pending = false;
-                    self.inst = Instruction::Nmi;
-                } else if !self.irq_level && (self.reg_p & I == 0) {
-                    info!("IRQ");
-                    self.inst = Instruction::Irq;
-                } else {
-                    // Fetch decode
-                    let op = read_u8!(mm, self.reg_pc as usize);
-                    self.inst = Cpu6502::decode_op(op);
-                }
-
-                self.prev_state = (
-                    self.reg_pc,
-                    self.inst,
-                    self.reg_a,
-                    self.reg_x,
-                    self.reg_y,
-                    self.reg_p,
-                    self.reg_s,
-                );
-                self.reg_pc = self.reg_pc.wrapping_add(1);
-                self.cycle += 1;
-                self.inst_count += 1;
-            }
-            _ => match self.inst {
-                Adc(m) => self.ex_adc(mm, m),
-                And(m) => self.ex_and(mm, m),
-                Asl(m) => self.ex_asl(mm, m),
-                Bcc => self.ex_bcc(mm),
-                Bcs => self.ex_bcs(mm),
-                Beq => self.ex_beq(mm),
-                Bit(m) => self.ex_bit(mm, m),
-                Bmi => self.ex_bmi(mm),
-                Bne => self.ex_bne(mm),
-                Bpl => self.ex_bpl(mm),
-                Brk => self.ex_brk(mm),
-                Bvc => self.ex_bvc(mm),
-                Bvs => self.ex_bvs(mm),
-                Clc => self.ex_clc(),
-                Cld => self.ex_cld(),
-                Cli => self.ex_cli(),
-                Clv => self.ex_clv(),
-                Cmp(m) => self.ex_cmp(mm, m),
-                Cpx(m) => self.ex_cpx(mm, m),
-                Cpy(m) => self.ex_cpy(mm, m),
-                Dec(m) => self.ex_dec(mm, m),
-                Dex => self.ex_dex(),
-                Dey => self.ex_dey(),
-                Eor(m) => self.ex_eor(mm, m),
-                Inc(m) => self.ex_inc(mm, m),
-                Inx => self.ex_inx(),
-                Iny => self.ex_iny(),
-                Jmp(m) => self.ex_jmp(mm, m),
-                Jsr(_) => self.ex_jsr(mm),
-                Lda(m) => self.ex_lda(mm, m),
-                Ldx(m) => self.ex_ldx(mm, m),
-                Ldy(m) => self.ex_ldy(mm, m),
-                Lsr(m) => self.ex_lsr(mm, m),
-                Nop(m) => self.ex_nop(mm, m),
-                Ora(m) => self.ex_ora(mm, m),
-                Pha => self.ex_pha(mm),
-                Php => self.ex_php(mm),
-                Pla => self.ex_pla(mm),
-                Plp => self.ex_plp(mm),
-                Rol(m) => self.ex_rol(mm, m),
-                Ror(m) => self.ex_ror(mm, m),
-                Rti => self.ex_rti(mm),
-                Rts => self.ex_rts(mm),
-                Sbc(m) => self.ex_sbc(mm, m),
-                Sec => self.ex_sec(),
-                Sed => self.ex_sed(),
-                Sei => self.ex_sei(),
-                Sta(m) => self.ex_sta(mm, m),
-                Stx(m) => self.ex_stx(mm, m),
-                Sty(m) => self.ex_sty(mm, m),
-                Tax => self.ex_tax(),
-                Tay => self.ex_tay(),
-                Tsx => self.ex_tsx(),
-                Txa => self.ex_txa(),
-                Txs => self.ex_txs(),
-                Tya => self.ex_tya(),
-
-                // Unusual Instructions
-                Ahx(m) => self.ex_ahx(mm, m),
-                Alr => panic!("Unimplemented Opcode {:?}", self.inst),
-                Anc => panic!("Unimplemented Opcode {:?}", self.inst),
-                Arr => panic!("Unimplemented Opcode {:?}", self.inst),
-                Axs => panic!("Unimplemented Opcode {:?}", self.inst),
-                Dcp(m) => self.ex_dcp(mm, m),
-                Isb(m) => self.ex_isb(mm, m),
-                Kil(_) => panic!("Unimplemented Opcode {:?}", self.inst),
-                Las => panic!("Unimplemented Opcode {:?}", self.inst),
-                Lax(m) => self.ex_lax(mm, m),
-                Rla(m) => self.ex_rla(mm, m),
-                Rra(m) => self.ex_rra(mm, m),
-                Sax(m) => self.ex_sax(mm, m),
-                Shx(m) => self.ex_shx(mm, m),
-                Shy(m) => self.ex_shy(mm, m),
-                Slo(m) => self.ex_slo(mm, m),
-                Sre(m) => self.ex_sre(mm, m),
-                Tas => panic!("Unimplemented Opcode {:?}", self.inst),
-                Xaa => panic!("Unimplemented Opcode {:?}", self.inst),
-
-                // Meta Instructions
-                Nmi => self.ex_nmi(mm),
-                Irq => self.ex_irq(mm),
-            },
-        }
-
-        self.cycle_count += 1;
-    }
-
-    fn decode_op(op: u8) -> Instruction {
-=======
     fn from_op(op: u8) -> Instruction {
->>>>>>> fa3006c3
         use AddressMode::*;
         use Instruction::*;
 
@@ -941,8 +624,6 @@
     value: u8,
     cycle: u8,
 
-    internal_ram: [u8; 2 * 0x400],
-
     trace_on: bool,
     prev_state: (u16, Instruction, u8, u8, u8, u8, u8),
     debugu8: u8,
@@ -973,8 +654,6 @@
             value: 0,
             cycle: 1,
 
-            internal_ram: [0u8; 2 * 1024],
-
             trace_on: false,
             prev_state: (0, Instruction::Brk, 0, 0, 0, 0, 0),
             debugu8: 0,
@@ -990,8 +669,8 @@
         self.reg_s = self.reg_s.wrapping_sub(3);
 
         // Load the reset vector
-        self.reg_pc = (self.read_u8(mm, RESET_VECTOR + 1) as u16) << 8
-            | self.read_u8(mm, RESET_VECTOR) as u16;
+        self.reg_pc =
+            (peek_u8!(mm, RESET_VECTOR + 1) as u16) << 8 | peek_u8!(mm, RESET_VECTOR) as u16;
     }
 
     pub fn power_on_reset(&mut self, mm: &mut MemoryMap) {
@@ -1008,8 +687,8 @@
         self.reg_s = 0xfd;
 
         // Load the reset vector
-        self.reg_pc = (self.read_u8(mm, RESET_VECTOR + 1) as u16) << 8
-            | self.read_u8(mm, RESET_VECTOR) as u16;
+        self.reg_pc =
+            (peek_u8!(mm, RESET_VECTOR + 1) as u16) << 8 | peek_u8!(mm, RESET_VECTOR) as u16;
     }
 
     pub fn _irq(&mut self, level: bool) {
@@ -1029,7 +708,7 @@
             }
             1 => {
                 if self.trace_on && self.inst_count != 0 {
-                    let c = self.disassemble_current(mm);
+                    let c = self.disassemble_nestest(mm);
                     println!("{:>8}:  {}", self.inst_count, c);
                 }
 
@@ -1043,7 +722,7 @@
                     self.inst = Instruction::Irq;
                 } else {
                     // Fetch decode
-                    let op = self.read_u8(mm, self.reg_pc as usize);
+                    let op = read_u8!(mm, self.reg_pc as usize);
                     self.inst = Instruction::from_op(op);
                 }
 
@@ -1148,65 +827,15 @@
         self.cycle_count += 1;
     }
 
-    fn read_u8(&self, mm: &mut MemoryMap, addr: usize) -> u8 {
-        match addr {
-            0x0000..=0x1fff => {
-                // 2KB internal RAM mirrored x 4
-                self.internal_ram[0x07ff & addr]
-            }
-            0x2000..=0x3fff => {
-                // PPU Registers
-                mm.ppu.cpu_read((addr & 0b111) as u8)
-            }
-            0x4000..=0x401f => {
-                // NES APU and IO registers
-                warn!("APU Not implemented: Read APU:0x{:04x}", (addr - 0x4000));
-                0xff
-            }
-            _ => mm.cpu_read_u8(addr),
-        }
-    }
-
-    fn write_u8(&mut self, mm: &mut MemoryMap, addr: usize, val: u8) {
-        match addr {
-            0x0000..=0x1fff => {
-                // 2KB internal RAM mirrored x 4
-                self.internal_ram[0x07ff & addr] = val;
-            }
-            0x2000..=0x3fff => {
-                // PPU Registers
-                mm.ppu.cpu_write((addr & 0b111) as u8, val);
-            }
-            0x4000..=0x401f => {
-                // NES APU and IO registers
-                warn!(
-                    "APU Not implemented: Write APU:0x{:04x}: 0x{:02x}",
-                    (addr - 0x4000),
-                    val
-                );
-            }
-            _ => mm.cpu_write_u8(addr, val),
-        }
-    }
-
     #[allow(dead_code)]
-<<<<<<< HEAD
-    pub fn disassemble(mm: &mut MemoryMap, address: usize, num: usize) -> String {
-=======
-    fn disassemble(mm: &MemoryMap, address: usize, num: usize) -> String {
->>>>>>> fa3006c3
+    fn disassemble(mm: &mut MemoryMap, address: usize, num: usize) -> String {
         let mut s = String::new();
         let mut address = address;
 
         for _ in 0..num {
             // Disassembly info for debug
-<<<<<<< HEAD
             let op = peek_u8!(mm, address);
-            let inst = Cpu6502::decode_op(op);
-=======
-            let op = mm.cpu_read_u8(address);
             let inst = Instruction::from_op(op);
->>>>>>> fa3006c3
             let context = (
                 peek_u8!(mm, address + 1),
                 peek_u8!(mm, address + 1) as u16 | (peek_u8!(mm, address + 2) as u16) << 8,
@@ -2441,6 +2070,11 @@
         if self.cycle == 1 {
             self.reg_a = self.value;
 
+            // println!(
+            //     "LDA: Computed ptr: {:04x} -> addr: {:04x} -> val: {:02x}",
+            //     self.ptr, self.addr, self.value
+            // );
+
             // Update N and Z flags
             stat_nz!(self.reg_p, self.reg_a);
         }
@@ -3305,362 +2939,4 @@
         cpu.power_on_reset(&mut mm);
         assert_eq!(cpu.reg_a, 0);
     }
-<<<<<<< HEAD
-=======
-
-    #[test]
-    fn test_adc() {
-        let mut mm = MemoryMap::new_stub();
-        let mut cpu = Cpu6502::new();
-
-        let testcases = vec![
-            (0, "nv.bDiZc", 0, "nv.bDiZc", 0),
-            (0, "nv.bDiZc", 0xff, "Nv.bDizc", 0xff),
-            (0xff, "nv.bDiZc", 0, "nv.bDiZC", 0x1),
-            (0x11, "nv.bDiZc", 0x33, "nv.bDizc", 0x22),
-            (0x11, "nv.bDiZC", 0x34, "nv.bDizc", 0x22),
-            (0xff, "nv.bDiZC", 0, "nv.bDiZC", 0),
-        ];
-
-        for (start_a, start_s, end_a, end_s, val) in testcases {
-            let desc = format!("{} + {} = {}", start_a, val, end_a);
-
-            let mut init = TestState {
-                pc: 0x200,
-                a: start_a,
-                status: String::from(start_s),
-                ..Default::default()
-            };
-
-            let mut end = TestState {
-                pc: 0x202,
-                a: end_a,
-                status: String::from(end_s),
-                ..Default::default()
-            };
-
-            cpu.set_internal_ram(vec![(0x200, 0x69), (0x201, val)]);
-            set_state(&mut cpu, &init);
-            run(&mut cpu, &mut mm, 2);
-            assert_eq!(cpu.inst, Instruction::Adc(AddressMode::Imm));
-            assert_eq!(end, get_state(&cpu), "{:?} {}", cpu.inst, desc);
-
-            cpu.set_internal_ram(vec![(0x200, 0x65), (0x201, 0x30), (0x30, val)]);
-            set_state(&mut cpu, &init);
-            run(&mut cpu, &mut mm, 3);
-            assert_eq!(cpu.inst, Instruction::Adc(AddressMode::Zp));
-            assert_eq!(end, get_state(&cpu), "{:?} {}", cpu.inst, desc);
-
-            cpu.set_internal_ram(vec![(0x200, 0x75), (0x201, 0x30), (0x50, val)]);
-            init.x = 0x20;
-            end.x = 0x20;
-            set_state(&mut cpu, &init);
-            run(&mut cpu, &mut mm, 4);
-            assert_eq!(cpu.inst, Instruction::Adc(AddressMode::Zpx));
-            assert_eq!(end, get_state(&cpu), "{:?} {}", cpu.inst, desc);
-
-            cpu.set_internal_ram(vec![
-                (0x200, 0x6D),
-                (0x201, 0x23),
-                (0x202, 0x01),
-                (0x0123, val),
-            ]);
-            end.pc = init.pc + 3;
-            set_state(&mut cpu, &init);
-            run(&mut cpu, &mut mm, 4);
-            assert_eq!(cpu.inst, Instruction::Adc(AddressMode::Abs));
-            assert_eq!(end, get_state(&cpu), "{:?} {}", cpu.inst, desc);
-
-            cpu.set_internal_ram(vec![
-                (0x200, 0x7D),
-                (0x201, 0x23),
-                (0x202, 0x01),
-                (0x0143, val),
-            ]);
-            init.x = 0x20;
-            end.x = 0x20;
-            end.pc = init.pc + 3;
-            set_state(&mut cpu, &init);
-            run(&mut cpu, &mut mm, 5);
-            assert_eq!(cpu.inst, Instruction::Adc(AddressMode::Abx));
-            assert_eq!(end, get_state(&cpu), "{:?} {}", cpu.inst, desc);
-
-            cpu.set_internal_ram(vec![
-                (0x200, 0x79),
-                (0x201, 0x23),
-                (0x202, 0x01),
-                (0x0143, val),
-            ]);
-            init.y = 0x20;
-            end.y = 0x20;
-            end.pc = init.pc + 3;
-            set_state(&mut cpu, &init);
-            run(&mut cpu, &mut mm, 5);
-            assert_eq!(cpu.inst, Instruction::Adc(AddressMode::Aby));
-            assert_eq!(end, get_state(&cpu), "{:?} {}", cpu.inst, desc);
-
-            cpu.set_internal_ram(vec![
-                (0x200, 0x61),
-                (0x201, 0x51),
-                (0x50, 0x23),
-                (0x51, 0x01),
-                (0x0123, val),
-            ]);
-            init.x = 0xff;
-            end.x = 0xff;
-            end.pc = init.pc + 2;
-            set_state(&mut cpu, &init);
-            run(&mut cpu, &mut mm, 6);
-            assert_eq!(cpu.inst, Instruction::Adc(AddressMode::Izx));
-            assert_eq!(end, get_state(&cpu), "{:?} {}", cpu.inst, desc);
-
-            cpu.set_internal_ram(vec![
-                (0x200, 0x71),
-                (0x201, 0x40),
-                (0x40, 0x23),
-                (0x41, 0x01),
-                (0x0123 + 0xff, val),
-            ]);
-            init.y = 0xff;
-            end.y = 0xff;
-            end.pc = init.pc + 2;
-            set_state(&mut cpu, &init);
-            run(&mut cpu, &mut mm, 6);
-            assert_eq!(cpu.inst, Instruction::Adc(AddressMode::Izy));
-            assert_eq!(end, get_state(&cpu), "{:?} {}", cpu.inst, desc);
-        }
-    }
-
-    #[test]
-    fn test_sta() {
-        let mut mm = MemoryMap::new_stub();
-
-        let testcases = vec![(0), (1), (0x80), (0xff)];
-
-        for a in testcases {
-            let desc = format!("M = {}", a);
-
-            let mut init = TestState {
-                pc: 0x200,
-                a: a,
-                ..Default::default()
-            };
-
-            let mut end = TestState {
-                a: a,
-                ..Default::default()
-            };
-
-            let mut cpu = Cpu6502::new();
-            set_state(&mut cpu, &init);
-            cpu.set_internal_ram(vec![(0x200, 0x85), (0x201, 0x30)]);
-            run(&mut cpu, &mut mm, 3);
-            end.pc = init.pc + 2;
-            assert_eq!(cpu.inst, Instruction::Sta(AddressMode::Zp));
-            assert_eq!(end, get_state(&cpu), "{:?} {}", cpu.inst, desc);
-            assert_eq!(a, cpu.internal_ram[0x30]);
-
-            let mut cpu = Cpu6502::new();
-            cpu.set_internal_ram(vec![(0x200, 0x95), (0x201, 0x30)]);
-            init.x = 0x20;
-            end.x = 0x20;
-            set_state(&mut cpu, &init);
-            run(&mut cpu, &mut mm, 4);
-            assert_eq!(cpu.inst, Instruction::Sta(AddressMode::Zpx));
-            assert_eq!(end, get_state(&cpu), "{:?} {}", cpu.inst, desc);
-            assert_eq!(a, cpu.internal_ram[0x50]);
-
-            let mut cpu = Cpu6502::new();
-            cpu.set_internal_ram(vec![(0x200, 0x8D), (0x201, 0x23), (0x202, 0x01)]);
-            end.pc = init.pc + 3;
-            set_state(&mut cpu, &init);
-            run(&mut cpu, &mut mm, 4);
-            assert_eq!(cpu.inst, Instruction::Sta(AddressMode::Abs));
-            assert_eq!(end, get_state(&cpu), "{:?} {}", cpu.inst, desc);
-            assert_eq!(a, cpu.internal_ram[0x0123]);
-
-            let mut cpu = Cpu6502::new();
-            cpu.set_internal_ram(vec![(0x200, 0x9D), (0x201, 0x23), (0x202, 0x01)]);
-            init.x = 0x20;
-            end.x = 0x20;
-            end.pc = init.pc + 3;
-            set_state(&mut cpu, &init);
-            run(&mut cpu, &mut mm, 5);
-            assert_eq!(cpu.inst, Instruction::Sta(AddressMode::Abx));
-            assert_eq!(end, get_state(&cpu), "{:?} {}", cpu.inst, desc);
-            assert_eq!(a, cpu.internal_ram[0x0143]);
-
-            let mut cpu = Cpu6502::new();
-            cpu.set_internal_ram(vec![(0x200, 0x99), (0x201, 0x23), (0x202, 0x01)]);
-            init.y = 0x30;
-            end.y = 0x30;
-            end.pc = init.pc + 3;
-            set_state(&mut cpu, &init);
-            run(&mut cpu, &mut mm, 5);
-            assert_eq!(cpu.inst, Instruction::Sta(AddressMode::Aby));
-            assert_eq!(end, get_state(&cpu), "{:?} {}", cpu.inst, desc);
-            assert_eq!(a, cpu.internal_ram[0x0153]);
-
-            let mut cpu = Cpu6502::new();
-            cpu.set_internal_ram(vec![
-                (0x200, 0x81),
-                (0x201, 0x51),
-                (0x50, 0x23),
-                (0x51, 0x01),
-            ]);
-            init.x = 0xff;
-            end.x = 0xff;
-            end.pc = init.pc + 2;
-            set_state(&mut cpu, &init);
-            run(&mut cpu, &mut mm, 6);
-            assert_eq!(cpu.inst, Instruction::Sta(AddressMode::Izx));
-            assert_eq!(end, get_state(&cpu), "{:?} {}", cpu.inst, desc);
-            assert_eq!(a, cpu.internal_ram[0x0123]);
-
-            let mut cpu = Cpu6502::new();
-            cpu.set_internal_ram(vec![
-                (0x200, 0x91),
-                (0x201, 0x40),
-                (0x40, 0x23),
-                (0x41, 0x01),
-            ]);
-            init.y = 0xff;
-            end.y = 0xff;
-            end.pc = init.pc + 2;
-            set_state(&mut cpu, &init);
-            run(&mut cpu, &mut mm, 6);
-            assert_eq!(cpu.inst, Instruction::Sta(AddressMode::Izy));
-            assert_eq!(end, get_state(&cpu), "{:?} {}", cpu.inst, desc);
-            assert_eq!(a, cpu.internal_ram[0x0123 + 0xff]);
-        }
-    }
-
-    #[test]
-    fn test_stx() {
-        let mut mm = MemoryMap::new_stub();
-
-        let testcases = vec![(0), (1), (0x80), (0xff)];
-
-        for x in testcases {
-            let desc = format!("M = {}", x);
-
-            let init = TestState {
-                pc: 0x200,
-                x: x,
-                y: 0x30,
-                ..Default::default()
-            };
-
-            let mut end = TestState {
-                x: x,
-                y: 0x30,
-                ..Default::default()
-            };
-
-            let mut cpu = Cpu6502::new();
-            set_state(&mut cpu, &init);
-            cpu.set_internal_ram(vec![(0x200, 0x86), (0x201, 0x30)]);
-            run(&mut cpu, &mut mm, 3);
-            end.pc = init.pc + 2;
-            assert_eq!(cpu.inst, Instruction::Stx(AddressMode::Zp));
-            assert_eq!(end, get_state(&cpu), "{:?} {}", cpu.inst, desc);
-            assert_eq!(x, cpu.internal_ram[0x30]);
-
-            let mut cpu = Cpu6502::new();
-            set_state(&mut cpu, &init);
-            cpu.set_internal_ram(vec![(0x200, 0x96), (0x201, 0x30)]);
-            run(&mut cpu, &mut mm, 4);
-            end.pc = init.pc + 2;
-            assert_eq!(cpu.inst, Instruction::Stx(AddressMode::Zpy));
-            assert_eq!(end, get_state(&cpu), "{:?} {}", cpu.inst, desc);
-            assert_eq!(x, cpu.internal_ram[0x60]);
-
-            let mut cpu = Cpu6502::new();
-            cpu.set_internal_ram(vec![(0x200, 0x8E), (0x201, 0x23), (0x202, 0x01)]);
-            set_state(&mut cpu, &init);
-            end.pc = init.pc + 3;
-            run(&mut cpu, &mut mm, 4);
-            assert_eq!(cpu.inst, Instruction::Stx(AddressMode::Abs));
-            assert_eq!(end, get_state(&cpu), "{:?} {}", cpu.inst, desc);
-            assert_eq!(x, cpu.internal_ram[0x0123]);
-        }
-    }
-
-    #[test]
-    fn test_asl() {
-        let mut mm = MemoryMap::new_stub();
-
-        let testcases = vec![
-            (0, "nv.bDiZc", 0, "nv.bDiZc"),
-            (1, "nv.bDizc", 2, "nv.bDizc"),
-        ];
-
-        for (val, s1, res, s2) in testcases {
-            let desc = format!("M = {} << 1", val);
-
-            let mut init = TestState {
-                pc: 0x200,
-                x: 0x80,
-                y: 0x30,
-                status: String::from(s1),
-                ..Default::default()
-            };
-
-            let mut end = TestState {
-                x: 0x80,
-                y: 0x30,
-                status: String::from(s2),
-                ..Default::default()
-            };
-
-            let mut cpu = Cpu6502::new();
-            init.a = val;
-            end.a = res;
-            set_state(&mut cpu, &init);
-            cpu.set_internal_ram(vec![(0x200, 0x0A)]);
-            run(&mut cpu, &mut mm, 2);
-            end.pc = init.pc + 1;
-            assert_eq!(cpu.inst, Instruction::Asl(AddressMode::Acc));
-            assert_eq!(end, get_state(&cpu), "{:?} {}", cpu.inst, desc);
-
-            let mut cpu = Cpu6502::new();
-            init.a = 0;
-            end.a = 0;
-            set_state(&mut cpu, &init);
-            cpu.set_internal_ram(vec![(0x200, 0x06), (0x201, 0x30), (0x30, val)]);
-            run(&mut cpu, &mut mm, 5);
-            end.pc = init.pc + 2;
-            assert_eq!(cpu.inst, Instruction::Asl(AddressMode::Zp));
-            assert_eq!(end, get_state(&cpu), "{:?} {}", cpu.inst, desc);
-            assert_eq!(res, cpu.internal_ram[0x30]);
-
-            // let mut cpu = Cpu6502::new();
-            // set_state(&mut cpu, &init);
-            // cpu.set_internal_ram(vec![(0x200, 0x16), (0x201, 0x30), (0x30, val)]);
-            // run(&mut cpu, &mut mm, 6);
-            // end.pc = init.pc + 2;
-            // assert_eq!(cpu.inst, Instruction::Asl(AddressMode::Zpx));
-            // assert_eq!(end, get_state(&cpu), "{:?} {}", cpu.inst, desc);
-            // assert_eq!(res, cpu.internal_ram[0xb0]);
-
-            // let mut cpu = Cpu6502::new();
-            // cpu.set_internal_ram(vec![(0x200, 0x0E), (0x201, 0x23), (0x202, 0x01)]);
-            // set_state(&mut cpu, &init);
-            // end.pc = init.pc + 3;
-            // run(&mut cpu, &mut mm, 6);
-            // assert_eq!(cpu.inst, Instruction::Asl(AddressMode::Abs));
-            // assert_eq!(end, get_state(&cpu), "{:?} {}", cpu.inst, desc);
-            // assert_eq!(res, cpu.internal_ram[0x0123]);
-
-            // let mut cpu = Cpu6502::new();
-            // cpu.set_internal_ram(vec![(0x200, 0x1E), (0x201, 0x23), (0x202, 0x01)]);
-            // set_state(&mut cpu, &init);
-            // end.pc = init.pc + 3;
-            // run(&mut cpu, &mut mm, 7);
-            // assert_eq!(cpu.inst, Instruction::Asl(AddressMode::Abx));
-            // assert_eq!(end, get_state(&cpu), "{:?} {}", cpu.inst, desc);
-            // assert_eq!(res, cpu.internal_ram[0x0123]);
-        }
-    }
->>>>>>> fa3006c3
 }